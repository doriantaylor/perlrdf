use strict;
use warnings;
<<<<<<< HEAD
no warnings 'redefine';
=======
>>>>>>> 5f1ad58c

# use ExtUtils::MakeMaker;
use inc::Module::Install;

license				'perl';

build_requires		'Test::JSON'				=> 0;
build_requires		'Test::More'				=> 0.61;
build_requires		'Test::Exception'			=> 0;

WriteMakefile(
    NAME				=> 'RDF::Trine',
    VERSION_FROM		=> 'lib/RDF/Trine.pm',
    ABSTRACT_FROM		=> 'lib/RDF/Trine.pm',
	AUTHOR				=> 'Gregory Todd Williams <gwilliams@cpan.org>',
    PREREQ_PM			=> {
<<<<<<< HEAD
=======
					'Bloom::Filter'				=> 0,
>>>>>>> 5f1ad58c
					'DBI'						=> 0,
					'DBD::SQLite'				=> 1.14,
					'Digest::MD5'				=> 0,
					'Error'						=> 0,
					'JSON'						=> 2,
					'LWP::UserAgent'			=> 0,
					'List::MoreUtils'			=> 0,
					'List::Util'				=> 0,
					'Math::BigInt'				=> 0,
					'Scalar::Util'				=> 0,
					'Unicode::Escape'			=> 0,
					'URI'						=> 0,
					'XML::CommonNS'				=> 0.04,
					'XML::Namespace'			=> 0,
					'XML::Twig'					=> 0,
				},
);<|MERGE_RESOLUTION|>--- conflicted
+++ resolved
@@ -1,9 +1,6 @@
 use strict;
 use warnings;
-<<<<<<< HEAD
 no warnings 'redefine';
-=======
->>>>>>> 5f1ad58c
 
 # use ExtUtils::MakeMaker;
 use inc::Module::Install;
@@ -20,10 +17,7 @@
     ABSTRACT_FROM		=> 'lib/RDF/Trine.pm',
 	AUTHOR				=> 'Gregory Todd Williams <gwilliams@cpan.org>',
     PREREQ_PM			=> {
-<<<<<<< HEAD
-=======
 					'Bloom::Filter'				=> 0,
->>>>>>> 5f1ad58c
 					'DBI'						=> 0,
 					'DBD::SQLite'				=> 1.14,
 					'Digest::MD5'				=> 0,
