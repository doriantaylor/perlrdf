=head1 NAME

Test::RDF::Trine::Store - A collection of functions to test RDF::Trine::Stores

=head1 VERSION

This document describes RDF::Trine version 0.136

=head1 SYNOPSIS

For example, to test a Memory store, do something like:

	use Test::RDF::Trine::Store qw(all_store_tests number_of_tests);
	use Test::More tests => 1 + Test::RDF::Trine::Store::number_of_tests;

	use RDF::Trine qw(iri variable store literal);
	use RDF::Trine::Store;

	my $data = Test::RDF::Trine::Store::create_data;

	my $store	= RDF::Trine::Store::Memory->temporary_store();
	isa_ok( $store, 'RDF::Trine::Store::Memory' );
	Test::RDF::Trine::Store::all_store_tests($store, $data);



=head1 DESCRIPTION

This packages a few functions that you can call to test a
L<RDF::Trine::Store>, also if it is outside of the main RDF-Trine
distribution.

There are different functions that will test different parts of the
functionality, but you should run them all at some point, thus for the
most part, you would just like to run the C<all_store_tests> function
for quad stores and C<all_triple_store_tests> for triple stores
(i.e. stores that doesn't support named graphs).

All the below functions are exported.


=cut

package Test::RDF::Trine::Store;

use Test::More;
use Test::Exception;

use strict;
use warnings;
no warnings 'redefine';

use RDF::Trine qw(iri variable store literal);
use RDF::Trine::Node;
use RDF::Trine::Statement;
use RDF::Trine::Store::DBI;
use RDF::Trine::Namespace qw(xsd);
 
our ($VERSION);
BEGIN {
	$VERSION	= '0.136';
}

use Log::Log4perl;

Log::Log4perl->easy_init if $ENV{TEST_VERBOSE};

our @EXPORT = qw(number_of_tests number_of_triple_tests create_data all_store_tests all_triple_store_tests add_quads add_triples contexts_tests add_statement_tests_simple count_statements_tests_simple count_statements_tests_quads count_statements_tests_triples get_statements_tests_triples get_statements_tests_quads remove_statement_tests);



=head1 FUNCTIONS

=over 4

=item C<< number_of_tests >>

Returns the number of tests run with C<all_store_tests>.

=cut

sub number_of_tests {
	return 222;								# Remember to update whenever adding tests
}

=item C<< number_of_triple_tests >>

Returns the number of tests run with C<all_triple_store_tests>.

=cut

sub number_of_triple_tests {
	return 100;								# Remember to update whenever adding tests
}


=item C<< create_data >>

Returns a hashref with generated test data nodes to be used by other
tests.

=cut


sub create_data {
	my $ex		= RDF::Trine::Namespace->new('http://example.com/');
	my @names	= ('a' .. 'z');
	my @triples;
	my @quads;
	my $nil	= RDF::Trine::Node::Nil->new();
	foreach my $i (@names[0..2]) {
		my $w	= $ex->$i();
		foreach my $j (@names[0..2]) {
			my $x	= $ex->$j();
			foreach my $k (@names[0..2]) {
				my $y	= $ex->$k();
				my $triple	= RDF::Trine::Statement->new($w,$x,$y);
				push(@triples, $triple);
				foreach my $l (@names[0..2]) {
					my $z	= $ex->$l();
					my $quad	= RDF::Trine::Statement::Quad->new($w,$x,$y,$z);
					push(@quads, $quad);
				}
			}
		}
	}
	return { ex => $ex, names => \@names, triples => \@triples, quads => \@quads, nil => $nil };
}

=item C<< all_store_tests ($store, $data, $todo, $args) >>

Will run all available tests for the given store, given the data from
C<create_data>. You may also set a third argument to some true value
to mark all tests as TODO in case the store is in development.

Finally, an C<$args> hashref can be passed. Valid keys are
C<update_sleep> (see the function with the same name below) and
C<suppress_dupe_tests> if the store should skip duplicate detection,
C<quads_unsupported> if the store is a triple store.

=cut

sub all_store_tests {
	my ($store, $data, $todo, $args) = @_;
	$args		||= {};
	
	my $ex			= $data->{ex};
	my @names		= @{$data->{names}};
	my @triples = @{$data->{triples}};
	my @quads		= @{$data->{quads}};
	my $nil			= $data->{nil};

	note "## Testing store " . ref($store);
	isa_ok( $store, 'RDF::Trine::Store' );

 TODO: {
		local $TODO = ($todo) ? ref($store) . ' functionality is being worked on' : undef;
		
		throws_ok {
			my $st	= RDF::Trine::Statement::Quad->new($ex->a, $ex->b, $ex->c, $ex->d);
			$store->add_statement( $st, $ex->e );
		} 'RDF::Trine::Error::MethodInvocationError', 'add_statement throws when called with quad and context';
			
	
		throws_ok {
			my $st	= RDF::Trine::Statement::Quad->new($ex->a, $ex->b, $ex->c, $ex->d);
			$store->remove_statement( $st, $ex->e );
		} 'RDF::Trine::Error::MethodInvocationError', 'remove_statement throws when called with quad and context';
	
		add_statement_tests_simple( $store, $args, $ex );
		update_sleep($args);
	
		bulk_add_statement_tests_simple( $store, $args, $ex );
		update_sleep($args);
	
		literals_tests_simple( $store, $args, $ex );
		blank_node_tests_quads( $store, $args, $ex );
		count_statements_tests_simple( $store, $args, $ex );
	
		add_quads( $store, $args, @quads );
		update_sleep($args);
	
		count_statements_tests_quads( $store, $args, $ex );
	
		add_triples( $store, $args, @triples );
		update_sleep($args);
	
		count_statements_tests_triples( $store, $args, $ex, $nil );
		contexts_tests( $store, $args );
		get_statements_tests_triples( $store, $args, $ex );
		get_statements_tests_quads( $store, $args, $ex, $nil	);
	
		remove_statement_tests( $store, $args, $ex, @names );
		update_sleep($args);
	}
}

=item C<< all_triple_store_tests ($store, $data, $todo, $args) >>

Will run tests for the given B<triple> store, i.e. a store that only
accepts triples, given the data from C<create_data>. You may also set
a third argument to some true value to mark all tests as TODO in case
the store is in development.

For C<$args>, see above.

=cut

sub all_triple_store_tests {
	my ($store, $data, $todo, $args) = @_;
	$args		||= {};
	$args->{quads_unsupported} = 1;
	my $ex			= $data->{ex};
	my @names		= @{$data->{names}};
	my @triples = @{$data->{triples}};
	my @quads		= @{$data->{quads}};
	my $nil			= $data->{nil};

	note "## Testing store " . ref($store);
	isa_ok( $store, 'RDF::Trine::Store' );

 TODO: {
		local $TODO = ($todo) ? ref($store) . ' functionality is being worked on' : undef;
		
		dies_ok {
			$store->get_contexts;
		} 'get_context dies';
	
		add_statement_tests_simple( $store, $args, $ex );
		update_sleep($args);
	
		bulk_add_statement_tests_simple( $store, $args, $ex );
		update_sleep($args);
	
		literals_tests_simple( $store, $args, $ex );
		blank_node_tests_triples( $store, $args, $ex );
		count_statements_tests_simple( $store, $args, $ex );
	
		add_triples( $store, $args, @triples );
		update_sleep($args);
	
		count_statements_tests_triples( $store, $args, $ex, $nil );
		get_statements_tests_triples( $store, $args, $ex );

	}
}

=item C<< add_quads($store, $args, @quads) >>

Helper function to add an array of quads to the given store.

=cut


sub add_quads {
	my ($store, $args, @quads) = @_;
	foreach my $q (@quads) {
		$store->add_statement( $q );
	}
}


=item C<< add_triples($store, $args, @triples) >>

Helper function to add an array of triples to the given store.

=cut

sub add_triples {
	my ($store, $args, @triples) = @_;
	foreach my $t (@triples) {
		$store->add_statement( $t );
	}
}

=item C<< contexts_tests( $store, $args ) >>

Testing contexts (aka. "graphs")

=cut


sub contexts_tests {
	note "contexts tests";
	my $store	= shift;
	my $args	= shift;
	my $iter	= $store->get_contexts();
	isa_ok( $iter, 'RDF::Trine::Iterator' );
	my %seen;
	while (my $c = $iter->next) {
		isa_ok( $c, 'RDF::Trine::Node' );
		$seen{ $c->as_string }++;
	}
	my $expect	= {
								 '<http://example.com/a>'	=> 1,
								 '<http://example.com/b>'	=> 1,
								 '<http://example.com/c>'	=> 1,
								};
	is_deeply( \%seen, $expect, 'expected contexts' );
}


=item C<< add_statement_tests_simple( $store, $args, $data->{ex} )	>>

Tests to check add_statement.

=cut


sub add_statement_tests_simple {
	note "simple add_statement tests";
	my ($store, $args, $ex) = @_;
	
	my $triple	= RDF::Trine::Statement->new($ex->a, $ex->b, $ex->c);
	my $quad	= RDF::Trine::Statement::Quad->new($ex->a, $ex->b, $ex->c, $ex->d);
	$store->add_statement( $triple, $ex->d );
	update_sleep($args);
	
	is( $store->size, 1, 'store has 1 statement after (triple+context) add' );
	
 TODO: {
		local $TODO =  'Duplicate detection is unsupported' if $args->{suppress_dupe_tests};
		$store->add_statement( $quad );
		update_sleep($args);
		is( $store->size, 1, 'store has 1 statement after duplicate (quad) add' );
	}

	$store->remove_statement( $triple, $ex->d );
	update_sleep($args);
	is( $store->size, 0, 'store has 0 statements after (triple+context) remove' );
	
	my $quad2	= RDF::Trine::Statement::Quad->new($ex->a, $ex->b, $ex->c, iri('graph'));
	$store->add_statement( $quad2 );
	update_sleep($args);
	
	is( $store->size, 1, 'store has 1 statement after (quad) add' );
	
	my $count	= $store->count_statements( undef, undef, undef, iri('graph') );
	is( $count, 1, 'expected count of specific-context statements' );
	
	$store->remove_statement( $quad2 );
	update_sleep($args);
	
	is( $store->size, 0, 'expected zero size after remove statement' );
}


=item C<< bulk_add_statement_tests_simple( $store, $args, $data->{ex} ) >>

Tests to check add_statement.

=cut


sub bulk_add_statement_tests_simple {
	note "bulk add_statement tests";
	my ($store, $args, $ex) = @_;

	$store->_begin_bulk_ops if ($store->can('_begin_bulk_ops'));
	my $triple	= RDF::Trine::Statement->new($ex->a, $ex->b, $ex->c);
	my $quad	= RDF::Trine::Statement::Quad->new($ex->a, $ex->b, $ex->c, $ex->d);
	$store->add_statement( $triple, $ex->d );
	$store->_end_bulk_ops if ($store->can('_end_bulk_ops'));
	
	update_sleep($args);
	
<<<<<<< HEAD
	is( $store->size, 1, 'store has 1 statement after (triple+context) add' );
	
	$store->_begin_bulk_ops if ($store->can('_begin_bulk_ops'));
	$store->add_statement( $quad );
	update_sleep($args);
	is( $store->size, 1, 'store has 1 statement after duplicate (quad) add' );
=======
	is( $store->size, 1, 'store has 1 statement after (triple+context) add' ) ;
	
	$store->_begin_bulk_ops if ($store->can('_begin_bulk_ops'));
 
 TODO: {
		local $TODO =  'Duplicate detection is unsupported' if $args->{suppress_dupe_tests};
		$store->add_statement( $quad );
		update_sleep($args);
		is( $store->size, 1, 'store has 1 statement after duplicate (quad) add' ) ;
	}

>>>>>>> 9d5ccbdf
	$store->_end_bulk_ops if ($store->can('_end_bulk_ops'));
	
	$store->_begin_bulk_ops if ($store->can('_begin_bulk_ops'));
	$store->remove_statement( $triple, $ex->d );
	is( $store->size, 0, 'store has 0 statements after (triple+context) remove' );
	
	my $quad2	= RDF::Trine::Statement::Quad->new($ex->a, $ex->b, $ex->c, iri('graph'));
	$store->add_statement( $quad2 );
	$store->_end_bulk_ops if ($store->can('_end_bulk_ops'));
	update_sleep($args);
	
	is( $store->size, 1, 'store has 1 statement after (quad) add' );
	
	my $count	= $store->count_statements( undef, undef, undef, iri('graph') );
	is( $count, 1, 'expected count of specific-context statements' );
	
	$store->remove_statement( $quad2 );
	update_sleep($args);
	
	is( $store->size, 0, 'expected zero size after remove statement' );
}


=item C<< literals_tests_simple( $store, $args, $data->{ex})	>>

Tests to check literals support.

=cut

sub literals_tests_simple {
	note "simple tests with literals";
	my ($store, $args, $ex) = @_;
	
	my $litplain		= RDF::Trine::Node::Literal->new('dahut');
	my $litlang1		= RDF::Trine::Node::Literal->new('dahu', 'fr' );
	my $litlang2		= RDF::Trine::Node::Literal->new('dahut', 'en' );
	my $litutf8		= RDF::Trine::Node::Literal->new('blåbærsyltetøy', 'nb' );
	my $litstring		= RDF::Trine::Node::Literal->new('dahut', undef, $xsd->string);
	my $litint			= RDF::Trine::Node::Literal->new(42, undef, $xsd->integer);
	my $triple	= RDF::Trine::Statement->new($ex->a, $ex->b, $litplain);
	my $quad	= RDF::Trine::Statement::Quad->new($ex->a, $ex->b, $litplain, $ex->d);
	$store->add_statement( $triple, $ex->d );
	is( $store->size, 1, 'store has 1 statement after (triple+context) add' );		
 TODO: {
		local $TODO =  'Duplicate detection is unsupported' if $args->{suppress_dupe_tests};
		$store->add_statement( $quad );
		is( $store->size, 1, 'store has 1 statement after duplicate (quad) add' );
	}
	$store->remove_statement( $triple, $ex->d );
	is( $store->size, 0, 'store has 0 statements after (triple+context) remove' );

	$store->add_statement( $quad );
	my $quad2	= RDF::Trine::Statement::Quad->new($ex->a, $ex->b, $litlang2, $ex->d);
	$store->add_statement( $quad2 );
	is( $store->size, 2, 'store has 2 statements after (quad) add' );
	
	{
		my $count	= $store->count_statements( undef, undef, $litplain, undef );
		is( $count, 1, 'expected 1 plain literal' );
	}

	{
		my $iter	= $store->get_statements( undef, undef, $litplain, undef );
		isa_ok( $iter, 'RDF::Trine::Iterator' );
		my $st = $iter->next;
		isa_ok( $st, 'RDF::Trine::Statement' );
		my $obj = $st->object;
		isa_ok($obj, 'RDF::Trine::Node::Literal');
	        is($obj->literal_value, 'dahut', 'expected triple get_statements bound object value' );
	}

	{
		my $count	= $store->count_statements( undef, undef, $litlang2, undef );
		is( $count, 1, 'expected 1 language literal' );
	}

	{
		my $count	= $store->count_statements( undef, undef, $litlang1, undef );
		is( $count, 0, 'expected 0 language literal' );
	}

	my $quad3	= RDF::Trine::Statement::Quad->new($ex->a, $ex->b, $litlang1, $ex->d);
	$store->add_statement( $quad3 );
	is( $store->size, 3, 'store has 3 statements after integer literal add' );

	{
	  my $iter        = $store->get_statements( undef, undef, $litlang1, undef );
	  my $st = $iter->next;
	  is($st->object->literal_value, 'dahu', 'expected triple get_statements bound object value' );
	  is($st->object->literal_value_language, 'fr', 'expected triple get_statements bound object language' );
	  is($st->object->literal_datatype, undef, 'expected triple get_statements bound object datatype is undef' );
	}


	my $triple2	= RDF::Trine::Statement->new($ex->a, $ex->b, $litstring);
	$store->add_statement( $triple2 );
	is( $store->size, 4, 'store has 4 statements after (triple) add' );

	{
		my $count	= $store->count_statements( undef, undef, $litplain, undef );
		is( $count, 1, 'expected 1 plain literal' );
	}
	{
		my $count	= $store->count_statements( undef, undef, $litstring, undef );
		is( $count, 1, 'expected 1 string literal' );
	}

	{
		my $iter	= $store->get_statements( undef, undef, $litstring, undef );
		my $st = $iter->next;
	        is($st->object->literal_value, 'dahut', 'expected triple get_statements bound object value' );
	        is($st->object->literal_value_language, undef, 'expected triple get_statements bound object language is undef' );
	        is($st->object->literal_datatype, $xsd->string->value, 'expected triple get_statements bound object datatype is string' );
	}

      SKIP: {
		skip 'Quad-only test', 1 if $args->{quads_unsupported};
		my $count	= $store->count_statements( undef, undef, $litstring, $ex->d );
		is( $count, 0, 'expected 0 string literal with context' );
	}

	$store->remove_statement($quad);
	is( $store->size, 3, 'store has 3 statements after plain literal remove' );

	my $quad4	= RDF::Trine::Statement::Quad->new($ex->a, $ex->b, $litint, $ex->d);
	$store->add_statement( $quad4 );
	is( $store->size, 4, 'store has 4 statements after integer literal add' );

	{
		my $count	= $store->count_statements( $ex->a, $ex->b, undef, undef);
		is( $count, 4, 'expected 4 triples with all literals' );
	}

	{
		my $count	= $store->count_statements( $ex->a, $ex->b, $litint, undef );
		is( $count, 1, 'expected 1 triple with integer literal' );
	}

	{
		my $count	= $store->count_statements( $ex->a, undef, $litlang1, undef );
		is( $count, 1, 'expected 1 triple with language literal' );
	}


	$store->remove_statement($triple2);
	is( $store->size, 3, 'store has 3 statements after string literal remove' );

	$store->remove_statements(undef, undef, $litlang2, undef );
	is( $store->size, 2, 'expected 2 statements after language remove statements' );

	my $triple3	= RDF::Trine::Statement->new($ex->a, $ex->b, $litutf8);
	$store->add_statement( $triple3 );
	is( $store->size, 3, 'store has 3 statements after addition of literal with utf8 chars' );

	{
		my $iter	= $store->get_statements( undef, undef, $litutf8, undef );
		my $st = $iter->next;
		isa_ok( $st, 'RDF::Trine::Statement' );
	        is($st->object->literal_value, 'blåbærsyltetøy', 'expected triple get_statements bound object value with utf8 chars' );
	}


	$store->remove_statements($ex->a, $ex->b, undef, undef );
	is( $store->size, 0, 'expected zero size after remove statements' );
}


=item C<< blank_node_tests_quads( $store, $args, $data->{ex} )	>>

Tests to check blank node support for quads.

=cut


sub blank_node_tests_quads {
	note "quad tests with blank nodes";
	my ($store, $args, $ex) = @_;
	
	my $blankfoo		= RDF::Trine::Node::Blank->new('foo');
	my $blankbar		= RDF::Trine::Node::Blank->new('bar');
	my $triple	= RDF::Trine::Statement->new($blankfoo, $ex->b, $ex->c);
	my $quad	= RDF::Trine::Statement::Quad->new($blankfoo, $ex->b, $ex->c, $ex->d);
	$store->add_statement( $triple, $ex->d );
	is( $store->size, 1, 'store has 1 statement after (triple+context) add' );
 TODO: {
		local $TODO =  'Duplicate detection is unsupported' if $args->{suppress_dupe_tests};
		$store->add_statement( $quad );
		is( $store->size, 1, 'store has 1 statement after duplicate (quad) add' );
	}
	$store->remove_statement( $triple, $ex->d );
	is( $store->size, 0, 'store has 0 statements after (triple+context) remove' );
	
	my $quad2	= RDF::Trine::Statement::Quad->new($blankbar, $ex->b, $ex->c, $ex->d);
	$store->add_statement( $quad2 );
	is( $store->size, 1, 'store has 1 statement after (quad) add' );
	$store->add_statement( $quad );
	is( $store->size, 2, 'store has 2 statements after (quad) add' );

	my $triple2	= RDF::Trine::Statement->new($ex->a, $ex->b, $blankfoo);
	$store->add_statement( $triple2 );
	is( $store->size, 3, 'store has 3 statements after (quad) add' );

	{
		my $count	= $store->count_statements( undef, undef, undef, $ex->d );
		is( $count, 2, 'expected count of specific-context statements' );
	}

	{
		my $count	= $store->count_statements( undef, undef, $blankfoo, $ex->d );
		is( $count, 0, 'expected zero of specific-context statements' );
	}

	{
		my $count	= $store->count_statements( undef, undef, $blankfoo, undef );
		is( $count, 1, 'expected one object blank node' );
	}

	{
		my $count	= $store->count_statements( $blankbar, undef, $blankfoo, undef );
		is( $count, 0, 'expected zero subject-object blank node' );
	}

	{
		my $count	= $store->count_statements( $blankbar, undef, undef, undef );
		is( $count, 1, 'expected one subject blank node' );
	}

	{
		my $count	= $store->count_statements( $blankfoo, undef, undef, $ex->d );
		is( $count, 1, 'expected one subject-context blank node' );
	}

	{
		my $count	= $store->count_statements( $blankfoo, $ex->b, undef, undef );
		is( $count, 1, 'expected one subject-predicate blank node' );
	}

	$store->remove_statements( undef, undef, $blankfoo, undef );
	is( $store->size, 2, 'expected two triples after remove statements' );
	
	$store->remove_statement( $quad2 );
	is( $store->size, 1, 'expected single triples after remove statement' );
	$store->remove_statement( $quad );
	is( $store->size, 0, 'expected zero size after remove statement' );
}

=item C<< blank_node_tests_triples( $store, $args, $data->{ex} )	>>

Tests to check blank node support for triples.

=cut


sub blank_node_tests_triples {
	note "triple tests with blank nodes";
	my ($store, $args, $ex) = @_;
	
	my $blankfoo		= RDF::Trine::Node::Blank->new('foo');
	my $blankbar		= RDF::Trine::Node::Blank->new('bar');
	my $triple	= RDF::Trine::Statement->new($blankfoo, $ex->b, $ex->c);
	my $triple2	= RDF::Trine::Statement->new($ex->c, $ex->d, $blankbar);
	$store->add_statement( $triple );
	is( $store->size, 1, 'store has 1 statement after (triple) add' );
 TODO: {
		local $TODO =  'Duplicate detection is unsupported' if $args->{suppress_dupe_tests};
		$store->add_statement( $triple );
		is( $store->size, 1, 'store has 1 statement after duplicate (triple) add' );
	}
	$store->remove_statement( $triple );
	is( $store->size, 0, 'store has 0 statements after (triple) remove' );
	
	$store->add_statement( $triple2 );
	is( $store->size, 1, 'store has 1 statement after (triple) add' );
	$store->add_statement( $triple );
	is( $store->size, 2, 'store has 2 statements after (triple) add' );

	my $triple3	= RDF::Trine::Statement->new($ex->a, $ex->b, $blankfoo);
	$store->add_statement( $triple3 );
	is( $store->size, 3, 'store has 3 statements after (triple) add' );

	{
		my $count	= $store->count_statements( undef, undef, $blankfoo, undef );
		is( $count, 1, 'expected one object blank node' );
	}

	{
		my $count	= $store->count_statements( $blankbar, undef, $blankfoo, undef );
		is( $count, 0, 'expected zero subject-object blank node' );
	}

	{
		my $count	= $store->count_statements( $blankfoo, undef, undef, $ex->d );
		is( $count, 1, 'expected one subject-context blank node' );
	}

	{
		my $count	= $store->count_statements( $blankfoo, $ex->b, undef, undef );
		is( $count, 1, 'expected one subject-predicate blank node' );
	}

	$store->remove_statements( undef, undef, $blankfoo, undef );
	is( $store->size, 2, 'expected two triples after remove statements' );
	$store->remove_statement( $triple2 );
	is( $store->size, 1, 'expected single triples after remove statement' );
	$store->remove_statement( $triple );
	is( $store->size, 0, 'expected zero size after remove statement' );
}


=item C<< count_statements_tests_simple( $store, $args,	 $data->{ex} )	>>

Tests to check that counts are correct.

=cut

sub count_statements_tests_simple {
	note " simple count_statements tests";
	my ($store, $args, $ex) = @_;
	
	{
		is( $store->size, 0, 'expected zero size before add statement' );
		my $st	= RDF::Trine::Statement::Quad->new( $ex->a, $ex->b, $ex->c, $ex->d );
		$store->add_statement( $st );

		is( $store->size, 1, 'size' );
		is( $store->count_statements(), 1, 'count_statements()' );
		is( $store->count_statements(undef, undef, undef), 1, 'count_statements(fff) with undefs' );
		is( $store->count_statements(undef, undef, undef, undef), 1, 'count_statements(ffff) with undefs' );
	SKIP: {
			skip 'Quad-only test', 2 if $args->{quads_unsupported};
			is( $store->count_statements(map {variable($_)} qw(s p o)), 1, 'count_statements(fff) with variables' );
			is( $store->count_statements(map {variable($_)} qw(s p o g)), 1, 'count_statements(ffff) with variables' );
		}

		# 1-bound
		is( $store->count_statements($ex->a, undef, undef, undef), 1, 'count_statements(bfff)' );
		is( $store->count_statements(undef, $ex->b, undef, undef), 1, 'count_statements(fbff)' );
		is( $store->count_statements(undef, undef, $ex->c, undef), 1, 'count_statements(ffbf)' );
		is( $store->count_statements(undef, undef, undef, $ex->d), 1, 'count_statements(fffb)' );
		
		# 2-bound
		#		local($::debug)	= 1;
		is( $store->count_statements($ex->a, $ex->b, undef, undef), 1, 'count_statements(bbff)' );
		is( $store->count_statements(undef, $ex->b, $ex->c, undef), 1, 'count_statements(fbbf)' );
		is( $store->count_statements(undef, undef, $ex->c, $ex->d), 1, 'count_statements(ffbb)' );
		is( $store->count_statements($ex->a, undef, undef, $ex->d), 1, 'count_statements(bffb)' );
		
		$store->remove_statement( $st );
		is( $store->size, 0, 'size' );
	}
	
	is( $store->count_statements( $ex->z, undef, undef, undef ), 0, 'count_statements(bfff) empty result set' );
	is( $store->count_statements( $ex->z, undef, undef, $ex->x ), 0, 'count_statements(bffb) empty result set' );
	
}


=item C<< count_statements_tests_quads( $store, $args, $data->{ex} )	>>

Count statement tests for quads.


=cut


sub count_statements_tests_quads {
	note " quad count_statements tests";
	my ($store, $args, $ex) = @_;
	{
		is( $store->count_statements, 27, 'count_statements()' );
		is( $store->count_statements(undef, undef, undef), 27, 'count_statements( fff )' );
		is( $store->count_statements(undef, undef, undef, undef), 81, 'count_statements( ffff )' );
		
		is( $store->count_statements( $ex->a, undef, undef ), 9, 'count_statements( bff )' );
		is( $store->count_statements( $ex->a, undef, undef, undef ), 27, 'count_statements( bfff )' );
		is( $store->count_statements( $ex->a, undef, undef, $ex->a ), 9, 'count_statements( bffb )' );
	}
}


=item C<<	 count_statements_tests_triples( $store, $args, $data->{ex}, $data->{nil} ) >>

More tests for counts, with triples.


=cut


sub count_statements_tests_triples {
	note " triple count_statements tests";
	my ($store, $args, $ex, $nil) = @_;
	
	{
		is( $store->count_statements, 27, 'count_statements() after triples added' );
		is( $store->count_statements(undef, undef, undef), 27, 'count_statements( fff ) after triples added' );
		is( $store->count_statements( $ex->a, undef, undef ), 9, 'count_statements( bff )' );
		is( $store->count_statements( $ex->a, undef, undef, $nil ), 9, 'count_statements( bffb )' );
	SKIP: {
			skip 'Quad-only test', 2 if $args->{quads_unsupported};
			is( $store->count_statements(undef, undef, undef, undef), 108, 'count_statements( ffff ) after triples added' );
			is( $store->count_statements( $ex->a, undef, undef, undef ), 27+9, 'count_statements( bfff )' );
		}

	}
}


=item C<< get_statements_tests_triples( $store, $args, $data->{ex} )	>>

Tests for getting statements using triples.

=cut


sub get_statements_tests_triples {
	note " triple get_statements tests";
	my ($store, $args, $ex) = @_;
	
	{
		my $iter	= $store->get_statements( undef, undef, undef );
		isa_ok( $iter, 'RDF::Trine::Iterator' );
		my $count	= 0;
		while (my $st = $iter->next()) {
			$count++;
		}
		is( $count, 27, 'get_statements( fff ) expected result count'	 );
		is( $iter->next, undef, 'triple iterator end-of-stream' );
	}
	
	{
		my $iter	= $store->get_statements( $ex->a, variable('p'), variable('o') );
		isa_ok( $iter, 'RDF::Trine::Iterator' );
		my $count	= 0;
		while (my $st = $iter->next()) {
			ok( $st->subject->equal( $ex->a ), 'expected triple get_statements bound subject' );
			$count++;
		}
		is( $count, 9, 'get_statements( bff ) expected result count'	);
	}
	
	{
		my $iter	= $store->get_statements( $ex->d, undef, undef );
		isa_ok( $iter, 'RDF::Trine::Iterator' );
		my $count	= 0;
		while (my $st = $iter->next()) {
			$count++;
		}
		is( $count, 0, 'get_statements( bff ) expected empty results'	 );
	}
}


=item C<< get_statements_tests_quads( $store, $args, $data->{ex}, $data->{nil}	) >>

Tests for getting statements using quads.

=cut



sub get_statements_tests_quads {
	note " quad get_statements tests";
	my ($store, $args, $ex, $nil) = @_;
	
	{
		my $iter	= $store->get_statements( undef, undef, undef, undef );
		isa_ok( $iter, 'RDF::Trine::Iterator' );
		my $count	= 0;
		while (my $st = $iter->next()) {
			$count++;
		}
		is( $count, 108, 'get_statements( ffff ) expected result count'	 );
		is( $iter->next, undef, 'quad iterator end-of-stream' );
	}
	
	{
		my $iter	= $store->get_statements( $ex->a, , variable('p'), variable('o'), variable('g') );
		isa_ok( $iter, 'RDF::Trine::Iterator' );
		my $count	= 0;
		while (my $st = $iter->next()) {
			ok( $st->subject->equal( $ex->a ), 'expected triple get_statements bound subject' );
			$count++;
		}
		is( $count, 27+9, 'get_statements( bfff ) expected result count'	);
	}
	
	{
		my $iter	= $store->get_statements( $ex->d, undef, undef, undef );
		isa_ok( $iter, 'RDF::Trine::Iterator' );
		my $count	= 0;
		while (my $st = $iter->next()) {
			$count++;
		}
		is( $count, 0, 'get_statements( bfff ) expected empty results'	);
	}
	
	{
		my $iter	= $store->get_statements( undef, undef, undef, $nil );
		isa_ok( $iter, 'RDF::Trine::Iterator' );
		my $count	= 0;
		while (my $st = $iter->next()) {
			$count++;
		}
		is( $count, 27, 'get_statements( fffb ) expected result count 1'	);
	}
	
	{
		my $iter	= $store->get_statements( undef, undef, undef, $ex->a );
		isa_ok( $iter, 'RDF::Trine::Iterator' );
		my $count	= 0;
		while (my $st = $iter->next()) {
			ok( $st->context->equal( $ex->a ), 'expected triple get_statements bound context' );
			$count++;
		}
		is( $count, 27, 'get_statements( fffb ) expected result count 2'	);
	}
	
	{
		my $iter	= $store->get_statements( $ex->a, $ex->b, undef, undef );
		isa_ok( $iter, 'RDF::Trine::Iterator' );
		my $count	= 0;
		while (my $st = $iter->next()) {
			ok( $st->subject->equal( $ex->a ), 'expected triple get_statements bound subject' );
			ok( $st->predicate->equal( $ex->b ), 'expected triple get_statements bound predicate' );
			$count++;
		}
		is( $count, 9+3, 'get_statements( bbff ) expected result count'	 );
	}
	
	{
		my $iter	= $store->get_statements( $ex->a, $ex->z, undef, undef );
		isa_ok( $iter, 'RDF::Trine::Iterator' );
		my $count	= 0;
		while (my $st = $iter->next()) {
			$count++;
		}
		is( $count, 0, 'get_statements( bbff ) expected empty result'	 );
	}
	
}



=item C<< remove_statement_tests( $store, $args, $data->{ex}, @{$data->{names}} );	>>

Tests for removing statements.


=cut


sub remove_statement_tests {
	note " remove_statement tests";
	my ($store, $args, $ex, @names) = @_;
	is( $store->count_statements( undef, undef, undef, undef ), 108, 'store size before quad removal' );
	foreach my $i (@names[0..2]) {
		my $w	= $ex->$i();
		foreach my $j (@names[0..2]) {
			my $x	= $ex->$j();
			foreach my $k (@names[0..2]) {
				my $y	= $ex->$k();
				foreach my $l (@names[0..2]) {
					my $z	= $ex->$l();
					my $quad	= RDF::Trine::Statement::Quad->new($w,$x,$y,$z);
					$store->remove_statement( $quad );
				}
			}
		}
	}
	update_sleep($args);
	
	is( $store->count_statements( undef, undef, undef, undef ), 27, 'quad count after quad removal' );
	is( $store->count_statements( undef, undef, undef ), 27, 'triple count after quad removal' );
	
	$store->remove_statements( $ex->a, undef, undef, undef );
	update_sleep($args);
	
	is( $store->count_statements( undef, undef, undef ), 18, 'triple count after remove_statements( bfff )' );
	
	foreach my $i (@names[0..2]) {
		my $w	= $ex->$i();
		foreach my $j (@names[0..2]) {
			my $x	= $ex->$j();
			foreach my $k (@names[0..2]) {
				my $y	= $ex->$k();
				my $triple	= RDF::Trine::Statement->new($w,$x,$y);
				$store->remove_statement( $triple );
			}
		}
	}
	update_sleep($args);
	
	is( $store->count_statements( undef, undef, undef, undef ), 0, 'quad count after triple removal' );
}


=item C<< update_sleep ( \%args ) >>

If C<< $args{ update_sleep } >> is defined, sleeps for that many seconds.
This function is called after update operations to aid in testing stores that
perform updates asynchronously.

=cut

sub update_sleep {
	my $args	= shift;
	if (defined($args->{ update_sleep })) {
		note " sleeping after store update";
		sleep($args->{ update_sleep });
	}
}

1;
__END__

=back

=head1 AUTHOR

 Gregory Todd Williams <gwilliams@cpan.org> and Kjetil Kjernsmo <kjetilk@cpan.org>

	=cut<|MERGE_RESOLUTION|>--- conflicted
+++ resolved
@@ -364,14 +364,6 @@
 	
 	update_sleep($args);
 	
-<<<<<<< HEAD
-	is( $store->size, 1, 'store has 1 statement after (triple+context) add' );
-	
-	$store->_begin_bulk_ops if ($store->can('_begin_bulk_ops'));
-	$store->add_statement( $quad );
-	update_sleep($args);
-	is( $store->size, 1, 'store has 1 statement after duplicate (quad) add' );
-=======
 	is( $store->size, 1, 'store has 1 statement after (triple+context) add' ) ;
 	
 	$store->_begin_bulk_ops if ($store->can('_begin_bulk_ops'));
@@ -383,7 +375,6 @@
 		is( $store->size, 1, 'store has 1 statement after duplicate (quad) add' ) ;
 	}
 
->>>>>>> 9d5ccbdf
 	$store->_end_bulk_ops if ($store->can('_end_bulk_ops'));
 	
 	$store->_begin_bulk_ops if ($store->can('_begin_bulk_ops'));
