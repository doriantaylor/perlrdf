# RDF::Trine::Store
# -----------------------------------------------------------------------------

=head1 NAME

RDF::Trine::Store - RDF triplestore base class

=head1 VERSION

This document describes RDF::Trine::Store version 0.123

=cut

package RDF::Trine::Store;

use strict;
use warnings;
no warnings 'redefine';

use Data::Dumper;
use Log::Log4perl;
use Carp qw(carp croak confess);
use Scalar::Util qw(blessed reftype);

use RDF::Trine::Store::DBI;
use RDF::Trine::Store::Memory;
use RDF::Trine::Store::Hexastore;
use RDF::Trine::Store::SPARQL;

######################################################################

our ($VERSION, $HAVE_REDLAND, %STORE_CLASSES);
BEGIN {
<<<<<<< HEAD
	$VERSION	= '0.122';
	if ($RDF::Redland::VERSION) {
=======
	$VERSION	= '0.123';
	eval "use RDF::Trine::Store::Redland;";
	unless ($@) {
>>>>>>> 1fbc551a
		$HAVE_REDLAND	= 1;
	}
}

######################################################################

=head1 METHODS

=over 4

=cut

=item C<< new_with_string ( $config ) >>

Returns a new RDF::Trine::Store object based on the supplied configuration
string. The format of the string specifies the Store subclass to be
instantiated as well as any required constructor arguments. These are separated
by a semicolon. An example configuration string for the DBI store would be:

 DBI;mymodel;DBI:mysql:database=rdf;user;password

The format of the constructor arguments (everything after the first ';') is
specific to the Store subclass.

=cut

sub new_with_string {
	my $proto	= shift;
	my $string	= shift;
	if (defined($string)) {
		my ($subclass, $config)	= split(/;/, $string, 2);
		my $class	= join('::', 'RDF::Trine::Store', $subclass);
		if ($class->can('_new_with_string')) {
			return $class->_new_with_string( $config );
		} else {
			throw RDF::Trine::Error::UnimplementedError -text => "The class $class doesn't support the use of new_with_string";
		}
	} else {
		throw RDF::Trine::Error::MethodInvocationError;
	}
}

=item C<< new_with_object ( $object ) >>

Returns a new RDF::Trine::Store object based on the supplied opaque C<< $object >>.
If the C<< $object >> is recognized by an available backend as being sufficient
to construct a store object, the store object will be returned. Otherwise undef
will be returned.

=cut

sub new_with_object {
	my $proto	= shift;
	my $obj		= shift;
	foreach my $class (keys %STORE_CLASSES) {
		if ($class->can('_new_with_object')) {
			my $s	= $class->_new_with_object( $obj );
			if ($s) {
				return $s;
			}
		}
	}
	return;
}

=item C<< temporary_store >>

Returns a new temporary triplestore (using appropriate default values).

=cut

sub temporary_store {
	return RDF::Trine::Store::DBI->temporary_store();
}

=item C<< get_pattern ( $bgp [, $context] ) >>

Returns a stream object of all bindings matching the specified graph pattern.

=cut

sub get_pattern {
	my $self	= shift;
	my $bgp		= shift;
	my $context	= shift;
	my @args	= @_;
	my %args	= @args;
	
	if ($bgp->isa('RDF::Trine::Statement')) {
		$bgp	= RDF::Trine::Pattern->new($bgp);
	}
	
	my %iter_args;
	my @triples	= $bgp->triples;
	
	my ($iter);
	if (1 == scalar(@triples)) {
		my $t		= shift(@triples);
		my @nodes	= $t->nodes;
		my %vars;
		my @names	= qw(subject predicate object);
		foreach my $n (0 .. 2) {
			if ($nodes[$n]->isa('RDF::Trine::Node::Variable')) {
				$vars{ $names[ $n ] }	= $nodes[$n]->name;
			}
		}
		my $_iter	= $self->get_statements( @nodes );
		my @vars	= values %vars;
		my $sub		= sub {
			my $row	= $_iter->next;
			return undef unless ($row);
			my %data	= map { $vars{ $_ } => $row->$_() } (keys %vars);
			return \%data;
		};
		$iter	= RDF::Trine::Iterator::Bindings->new( $sub, \@vars );
	} else {
		my $t		= shift(@triples);
		my $rhs	= $self->get_pattern( RDF::Trine::Pattern->new( $t ), $context, @args );
		my $lhs	= $self->get_pattern( RDF::Trine::Pattern->new( @triples ), $context, @args );
		my @inner;
		while (my $row = $rhs->next) {
			push(@inner, $row);
		}
		my @results;
		while (my $row = $lhs->next) {
			RESULT: foreach my $irow (@inner) {
				my %keysa;
				my @keysa	= keys %$irow;
				@keysa{ @keysa }	= (1) x scalar(@keysa);
				my @shared	= grep { exists $keysa{ $_ } } (keys %$row);
				foreach my $key (@shared) {
					my $val_a	= $irow->{ $key };
					my $val_b	= $row->{ $key };
					next unless (defined($val_a) and defined($val_b));
					my $equal	= $val_a->equal( $val_b );
					unless ($equal) {
						next RESULT;
					}
				}
				
				my $jrow	= { (map { $_ => $irow->{$_} } grep { defined($irow->{$_}) } keys %$irow), (map { $_ => $row->{$_} } grep { defined($row->{$_}) } keys %$row) };
				push(@results, $jrow);
			}
		}
		$iter	= RDF::Trine::Iterator::Bindings->new( \@results, [ $bgp->referenced_variables ] );
	}
	
	if (my $o = $args{ 'orderby' }) {
		unless (reftype($o) eq 'ARRAY') {
			throw RDF::Trine::Error::MethodInvocationError -text => "The orderby argument to get_pattern must be an ARRAY reference";
		}
		
		my @order;
		my %order;
		my @o	= @$o;
		my @sorted_by;
		my %vars	= map { $_ => 1 } $bgp->referenced_variables;
		if (scalar(@o) % 2 != 0) {
			throw RDF::Trine::Error::MethodInvocationError -text => "The orderby argument ARRAY to get_pattern must contain an even number of elements";
		}
		while (@o) {
			my ($k,$dir)	= splice(@o, 0, 2, ());
			next unless ($vars{ $k });
			unless ($dir =~ m/^ASC|DESC$/i) {
				throw RDF::Trine::Error::MethodInvocationError -text => "The sort direction for key $k must be either 'ASC' or 'DESC' in get_pattern call";
			}
			my $asc	= ($dir eq 'ASC') ? 1 : 0;
			push(@order, $k);
			$order{ $k }	= $asc;
			push(@sorted_by, $k, $dir);
		}
		
		my @results	= $iter->get_all;
		@results	= _sort_bindings( \@results, \@order, \%order );
		$iter_args{ sorted_by }	= \@sorted_by;
		return RDF::Trine::Iterator::Bindings->new( \@results, [ $bgp->referenced_variables ], %iter_args );
	} else {
		return $iter;
	}
}

sub _sort_bindings {
	my $res		= shift;
	my $o		= shift;
	my $dir		= shift;
	my @sorted	= map { $_->[0] } sort { _sort_mapped_data($a,$b,$o,$dir) } map { _map_sort_data( $_, $o ) } @$res;
	return @sorted;
}

sub _sort_mapped_data {
	my $a	= shift;
	my $b	= shift;
	my $o	= shift;
	my $dir	= shift;
	foreach my $i (1 .. $#{ $a }) {
		my $av	= $a->[ $i ];
		my $bv	= $b->[ $i ];
		my $key	= $o->[ $i-1 ];
		next unless (defined($av) or defined($bv));
		my $cmp	= RDF::Trine::Node::compare( $av, $bv );
		unless ($dir->{ $key }) {
			$cmp	*= -1;
		}
		return $cmp if ($cmp);
	}
	return 0;
}

sub _map_sort_data {
	my $res		= shift;
	my $o		= shift;
	my @data	= ($res, map { $res->{ $_ } } @$o);
	return \@data;
}

=item C<< get_statements ($subject, $predicate, $object [, $context] ) >>

Returns a stream object of all statements matching the specified subject,
predicate and objects. Any of the arguments may be undef to match any value.

=item C<< get_contexts >>

Returns an RDF::Trine::Iterator over the RDF::Trine::Node objects comprising
the set of contexts of the stored quads.

=item C<< add_statement ( $statement [, $context] ) >>

Adds the specified C<$statement> to the underlying model.

=item C<< remove_statement ( $statement [, $context]) >>

Removes the specified C<$statement> from the underlying model.

=item C<< remove_statements ( $subject, $predicate, $object [, $context]) >>

Removes the specified C<$statement> from the underlying model.

=item C<< count_statements ($subject, $predicate, $object) >>

Returns a count of all the statements matching the specified subject,
predicate and objects. Any of the arguments may be undef to match any value.

=item C<< size >>

Returns the number of statements in the store.

=cut

sub size {
	my $self	= shift;
	return $self->count_statements( undef, undef, undef, undef );
}


1;

__END__

=back

=head1 AUTHOR

Gregory Todd Williams  C<< <gwilliams@cpan.org> >>

=head1 COPYRIGHT

Copyright (c) 2006-2010 Gregory Todd Williams. All rights reserved. This
program is free software; you can redistribute it and/or modify it under
the same terms as Perl itself.

=cut

get_statements()	XXX maybe this should instead follow the quad semantics?
get_statements( s, p, o )
	return (s,p,o,nil) for all distinct (s,p,o)
get_statements( s, p, o, g )
	return all (s,p,o,g)

add_statement( TRIPLE )
	add (s, p, o, nil)
add_statement( TRIPLE, CONTEXT )
	add (s, p, o, context)
add_statement( QUAD )
	add (s, p, o, g )
add_statement( QUAD, CONTEXT )
	throw exception

remove_statement( TRIPLE )
	remove (s, p, o, nil)
remove_statement( TRIPLE, CONTEXT )
	remove (s, p, o, context)
remove_statement( QUAD )
	remove (s, p, o, g)
remove_statement( QUAD, CONTEXT )
	throw exception

count_statements()	XXX maybe this should instead follow the quad semantics?
count_statements( s, p, o )
	count distinct (s,p,o) for all statements (s,p,o,g)
count_statements( s, p, o, g )
	count (s,p,o,g)<|MERGE_RESOLUTION|>--- conflicted
+++ resolved
@@ -31,14 +31,8 @@
 
 our ($VERSION, $HAVE_REDLAND, %STORE_CLASSES);
 BEGIN {
-<<<<<<< HEAD
-	$VERSION	= '0.122';
+	$VERSION	= '0.123';
 	if ($RDF::Redland::VERSION) {
-=======
-	$VERSION	= '0.123';
-	eval "use RDF::Trine::Store::Redland;";
-	unless ($@) {
->>>>>>> 1fbc551a
 		$HAVE_REDLAND	= 1;
 	}
 }
