--- conflicted
+++ resolved
@@ -30,14 +30,10 @@
 
 use Math::Combinatorics qw(permute);
 
-our ($VERSION);
+our ($VERSION, $debug);
 BEGIN {
-<<<<<<< HEAD
-	$VERSION	= '0.113_02';
-=======
 	$debug		= 0;
 	$VERSION	= '0.113';
->>>>>>> b0c2f1a3
 }
 
 use Data::Dumper;
