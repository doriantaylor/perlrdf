--- conflicted
+++ resolved
@@ -658,11 +658,7 @@
 		return if (not(@statements) and not(@nodes));
 		while (1) {
 			if (not(@statements)) {
-<<<<<<< HEAD
-                                my $l = Log::Log4perl->get_logger("rdf.trine.model");
-=======
 				my $l = Log::Log4perl->get_logger("rdf.trine.model");
->>>>>>> 5853a8e5
 				return unless (scalar(@nodes));
 				my $n	= shift(@nodes);
 # 				warn "CBD handling node " . $n->sse . "\n";
@@ -673,26 +669,16 @@
 # 					warn "+ " . $_->sse . "\n" for (@s);
 					push(@statements, @s);
 				} catch RDF::Trine::Error::UnimplementedError with {
-<<<<<<< HEAD
-                                    $l->debug('[model] Ignored UnimplementedError in bounded_description: ' . $_[0]->{'-text'});
-                                };
-=======
 					$l->debug('[model] Ignored UnimplementedError in bounded_description: ' . $_[0]->{'-text'});
 				};
->>>>>>> 5853a8e5
 				try {
 					my $sts	= $self->get_statements( undef, undef, $n );
 					my @s	= grep { not($seen{$_->subject->sse}) and not($_->subject->equal($n)) } $sts->get_all;
 # 					warn "- " . $_->sse . "\n" for (@s);
 					push(@statements, @s);
 				} catch RDF::Trine::Error::UnimplementedError with {
-<<<<<<< HEAD
-                                    $l->debug('[model] Ignored UnimplementedError in bounded_description: ' . $_[0]->{'-text'});
-                                };
-=======
 					$l->debug('[model] Ignored UnimplementedError in bounded_description: ' . $_[0]->{'-text'});
 				};
->>>>>>> 5853a8e5
 				$seen{ $n->sse }++
 			}
 			last if (scalar(@statements));
