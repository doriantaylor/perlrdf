# RDF::Trine::Promise
# -----------------------------------------------------------------------------

=head1 NAME

RDF::Trine::Promise - Promise object

=head1 VERSION

This document describes RDF::Trine::Promise version 0.108.


=head1 SYNOPSIS

    use RDF::Trine::Promise;
    my $promise = RDF::Trine::Promise->new( sub { ... } );
    ...
    my $value = $promise->value;

=head1 METHODS

=over 4

=cut

package RDF::Trine::Promise;

use strict;
use warnings;
no warnings 'redefine';

use JSON;
use Data::Dumper;
use Carp qw(carp);
use Scalar::Util qw(blessed reftype refaddr);

our ($VERSION);
BEGIN {
<<<<<<< HEAD
	$VERSION	= '1.000';
=======
	$debug		= DEBUG;
	$VERSION	= '0.108';
>>>>>>> a89321c7
}

=item C<new ( \&closure )>

=cut

sub new {
	my $proto		= shift;
	my $class		= ref($proto) || $proto;
	my $closure		= shift;
	my $self		= bless( [ $closure ], $class );
	return $self;
}

=item C<< value >>

Returns the promised value.

=cut

sub value {
	my $self	= shift;
	if (scalar(@{ $self }) > 1) {
		return $self->[1];
	} else {
		return ($self->[1] = $self->[0]->());
	}
}

1;

__END__

=back

=head1 AUTHOR

Gregory Todd Williams  C<< <greg@evilfunhouse.com> >>


=head1 LICENCE AND COPYRIGHT

Copyright (c) 2007, Gregory Todd Williams C<< <gwilliams@cpan.org> >>. All rights reserved.

This module is free software; you can redistribute it and/or
modify it under the same terms as Perl itself. See L<perlartistic>.

<|MERGE_RESOLUTION|>--- conflicted
+++ resolved
@@ -36,12 +36,7 @@
 
 our ($VERSION);
 BEGIN {
-<<<<<<< HEAD
-	$VERSION	= '1.000';
-=======
-	$debug		= DEBUG;
 	$VERSION	= '0.108';
->>>>>>> a89321c7
 }
 
 =item C<new ( \&closure )>
