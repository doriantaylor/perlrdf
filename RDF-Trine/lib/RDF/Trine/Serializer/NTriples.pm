--- conflicted
+++ resolved
@@ -165,12 +165,8 @@
 
 =item C<< statement_as_string ( $st ) >>
 
-<<<<<<< HEAD
-Returns the RDF::Trine::Statement object serialized as an N-Triples formatted string.
-=======
 Returns a string with the supplied RDF::Trine::Statement object serialized as
 N-Triples, ending in a DOT and newline.
->>>>>>> 73f4133d
 
 =cut
 
