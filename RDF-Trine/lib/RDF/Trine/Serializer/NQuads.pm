--- conflicted
+++ resolved
@@ -45,11 +45,7 @@
 
 our ($VERSION);
 BEGIN {
-<<<<<<< HEAD
-	$VERSION	= '0.121';
-=======
 	$VERSION	= '0.122';
->>>>>>> af3463e8
 	$RDF::Trine::Serializer::serializer_names{ 'nquads' }	= __PACKAGE__;
 # 	foreach my $type (qw(text/plain)) {
 # 		$RDF::Trine::Serializer::media_types{ $type }	= __PACKAGE__;
