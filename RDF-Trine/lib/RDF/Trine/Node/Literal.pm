package RDF::Trine::Node::Literal;

<<<<<<< HEAD
use utf8;
use Moose;
use MooseX::Aliases;
use RDF::Trine::Types qw(UriStr LanguageTag);
use MooseX::Types::Moose qw(Str Bool);
use namespace::autoclean;

with 'RDF::Trine::Node::API::RDFNode';

has language => (
	is        => 'ro',
	isa       => LanguageTag,
	predicate => "has_language",
	traits    => [qw( MooseX::UndefTolerant::Attribute )],
);

has datatype => (
	is        => 'ro',
	isa       => UriStr,
	predicate => "has_datatype",
	traits    => [qw( MooseX::UndefTolerant::Attribute )],
	coerce    => 1,
);

has '+value' => (writer => '_set_value');
has '_canonicalize_on_construction' => (
	is        => 'ro',
	isa       => Bool,
	default   => 0,
);

alias $_ => 'value' for qw(literal_value);
alias literal_value_language => 'language';
alias literal_datatype => 'datatype';

sub BUILDARGS {
	if (@_ >= 2 and @_ <= 5 and not ref $_[1]) {
		return +{
			value    => $_[1],
			language => (length $_[2] ? $_[2] : undef),
			datatype => (length $_[3] ? $_[3] : undef),
			_canonicalize_on_construction => $_[4] || 0,
		}
	}
	my $class = shift;
	(@_==1 and ref $_[0] eq 'HASH')
		? $class->SUPER::BUILDARGS(@_)
		: $class->SUPER::BUILDARGS(+{@_})
=======
use strict;
use warnings;
no warnings 'redefine';
use base qw(RDF::Trine::Node);

use RDF::Trine::Error;
use Data::Dumper;
use Scalar::Util qw(blessed looks_like_number);
use Carp qw(carp croak confess);

######################################################################

our ($VERSION, $USE_XMLLITERALS, $USE_FORMULAE);
BEGIN {
	$VERSION	= '1.000';
	eval "use RDF::Trine::Node::Literal::XML;";	## no critic (ProhibitStringyEval)
	$USE_XMLLITERALS	= (RDF::Trine::Node::Literal::XML->can('new')) ? 1 : 0;
	eval "use RDF::Trine::Node::Formula;";	## no critic (ProhibitStringyEval)
	$USE_FORMULAE = (RDF::Trine::Node::Formula->can('new')) ? 1 : 0;
>>>>>>> a33bb837
}

my %SUBCLASS;

# This is not really intended as a third-party extensibility point.
# It's really for Trine-internal use.
sub _register_datatype {
	my ($datatype, $sc) = @_;
	$datatype = $datatype->value if blessed $datatype;
	$SUBCLASS{ $datatype } ||= $sc;
}
sub _registered_datatypes {
	%SUBCLASS;
}

require RDF::Trine::Node::Literal::Boolean;
require RDF::Trine::Node::Literal::Integer;
require RDF::Trine::Node::Literal::Decimal;
require RDF::Trine::Node::Literal::Float;
require RDF::Trine::Node::Literal::DateTime;

{
	package RDF::Trine::Node::Literal::Exception::NotPossible;
	use Moose;
	extends 'RDF::Trine::Exception';
	has literal => (is => 'ro');
}

sub BUILD {
	my $self = shift;
	
	RDF::Trine::Node::Literal::Exception::NotPossible->throw(
		message => "cannot have both a language and datatype",
		literal => $self,
	) if $self->has_datatype && $self->has_language;
	
	if ($self->has_datatype and my $r = $SUBCLASS{ $self->datatype }) {
		$r->meta->rebless_instance($self);
	}
	
	if ($self->_canonicalize_on_construction and $self->does('RDF::Trine::Node::API::Canonicalize')) {
		$self->_set_value( $self->canonical_lexical_form );
	}
}

sub new_canonical {
	my $class = shift;
	my $self  = $class->new(@_);
	if ($self->does('RDF::Trine::Node::API::Canonicalize')) {
		return $self->canonicalize;
	}
	return $self;
}

sub type {
	'LITERAL'
}

sub as_ntriples {
	my $self = shift;
	return sprintf("\"%s\"^^<%s>", $self->_escaped_value, $self->datatype)
		if $self->has_datatype;
	return sprintf("\"%s\"\@%s", $self->_escaped_value, $self->language)
		if $self->has_language;
	return sprintf("\"%s\"", $self->_escaped_value);
}

sub sse {
	my $self = shift;
	return sprintf("\"%s\"^^<%s>", $self->value, $self->datatype)
		if $self->has_datatype;
	return sprintf("\"%s\"\@%s", $self->value, $self->language)
		if $self->has_language;
	return sprintf("\"%s\"", $self->value);
}

sub is_literal { 1 }

my $numeric_datatypes = qr<^http://www.w3.org/2001/XMLSchema#(integer|decimal|float|double|non(Positive|Negative)Integer|(positive|negative)Integer|long|int|short|byte|unsigned(Long|Int|Short|Byte))>;
sub is_numeric_type {
	my $self = shift;
	$self->has_datatype and $self->literal_datatype =~ $numeric_datatypes;
}

sub _compare {
	my ($A, $B) = @_;
	
	return $A->value cmp $B->value
		unless $A->value eq $B->value;
	
	return $A->language cmp $B->language
		if $A->has_language && $B->has_language;
	
	return $A->datatype cmp $B->datatype
		if $A->has_datatype && $B->has_datatype;
	
	return  1 if $A->has_datatype;
	return -1 if $B->has_datatype;
	return  0;
}

# stub stuff for subclasses
sub is_valid_lexical_form     { '0E0' }  # 0 but true
sub canonical_lexical_form    { shift->value }
sub is_canonical_lexical_form { '0E0' }
sub canonicalize              { +shift }
sub numeric_value             { +undef }
sub does_canonicalization     { 0 }
sub does_lexical_validation   { 0 }

1;

__END__

=head1 NAME

RDF::Trine::Node::Literal - an RDF literal

=head1 DESCRIPTION

=head2 Constructor

=over

=item C<< new($value) >>

=item C<< new($value, $language) >>

=item C<< new($value, undef, $datatype) >>

=item C<< new({ value => $value, %attrs }) >>

Constructs a literal with an optional language code or datatype URI (but not both).

=item C<< new_canonical >>

The same as C<new> but canonicalizes the literal's lexical form if possible.

=item C<< from_sse($string) >>

Alternative constructor.

=back

=head2 Attributes

=over

=item C<< value >>

The literal value.

=item C<< language >>

The literal language, if any. An additional method C<< has_language >> is also
provided.

=item C<< datatype >>

The literal datatype URI, if any. An additional method C<< has_datatype >> is
also provided.

=back

=head2 Methods

This class provides the following methods:

=over

=item C<< sse >>

Returns the node in SSE syntax.

=item C<< type >>

Returns the string 'VAR'.

=item C<< is_node >>

Returns true.

=item C<< is_blank >>

Returns false.

=item C<< is_resource >>

Returns false.

=item C<< is_literal >>

Returns true.

=item C<< is_nil >>

Returns false.

=item C<< is_variable >>

Returns false.

=item C<< as_string >>

Returns a string representation of the node (currently identical to the SSE).

=item C<< equal($other) >>

Returns true if this node and is the same node as the other node.

=item C<< compare($other) >>

Like the C<< <=> >> operator, but sorts according to SPARQL ordering.

=item C<< as_ntriples >>

Returns an N-Triples representation of the node.

=item C<< is_valid_lexical_form >>

Returns true if the literal value is lexically valid according to its datatype.
For example, "1" is a lexically valid xsd:integer, but "one" is not.

If the validity cannot be determined (e.g. unknown datatype) then returns
the string "0E0" which evaluates to true in a boolean context, but 0 in a
numeric context.

=item C<< is_canonical_lexical_form >>

Returns true if the literal value is canonical according to its datatype.
For example, "1" is a canonical xsd:integer; "0001" is a lexically valid, but
non-canonical representation of the same number.

If the canonicity cannot be determined (e.g. unknown datatype) then returns
the string "0E0" which evaluates to true in a boolean context, but 0 in a
numeric context.

=item C<< is_numeric_datatype >>

<<<<<<< HEAD
Returns true if the datatype URI is one of the recognised numeric datatypes
from XML Schema.
=======
sub numeric_value {
	my $self	= shift;
	if ($self->is_numeric_type) {
		my $value	= $self->literal_value;
		if (looks_like_number($value)) {
			my $v	= 0 + eval "$value";	## no critic (ProhibitStringyEval)
			return $v;
		} else {
			throw RDF::Query::Error::TypeError -text => "Literal with numeric type does not appear to have numeric value.";
		}
	} elsif (not $self->has_datatype) {
		if (looks_like_number($self->literal_value)) {
			return 0+$self->literal_value;
		} else {
			return;
		}
	} elsif ($self->literal_datatype eq 'http://www.w3.org/2001/XMLSchema#boolean') {
		return ($self->literal_value eq 'true') ? 1 : 0;
	} else {
		return;
	}
}
>>>>>>> a33bb837

=item C<< canonical_lexical_form >>

Returns the canonical lexical form of the literal, as a string. If it cannot
be canonicalized, returns the current value as-is.

=item C<< canonicalize >>

As per C<< canonical_lexical_form >> but returns another
L<RDF::Trine::Node::Literal> object.

=item C<< numeric_value >>

Returns the numeric value of the literal, if the literal has a numeric
datatype. Returns undef otherwise.

=item C<< does_canonicalization >>

Returns true if canonicalization is supported for this datatype.

=item C<< does_lexical_validation >>

Returns true if lexical validation is supported for this datatype.

=back
<|MERGE_RESOLUTION|>--- conflicted
+++ resolved
@@ -1,6 +1,5 @@
 package RDF::Trine::Node::Literal;
 
-<<<<<<< HEAD
 use utf8;
 use Moose;
 use MooseX::Aliases;
@@ -49,27 +48,6 @@
 	(@_==1 and ref $_[0] eq 'HASH')
 		? $class->SUPER::BUILDARGS(@_)
 		: $class->SUPER::BUILDARGS(+{@_})
-=======
-use strict;
-use warnings;
-no warnings 'redefine';
-use base qw(RDF::Trine::Node);
-
-use RDF::Trine::Error;
-use Data::Dumper;
-use Scalar::Util qw(blessed looks_like_number);
-use Carp qw(carp croak confess);
-
-######################################################################
-
-our ($VERSION, $USE_XMLLITERALS, $USE_FORMULAE);
-BEGIN {
-	$VERSION	= '1.000';
-	eval "use RDF::Trine::Node::Literal::XML;";	## no critic (ProhibitStringyEval)
-	$USE_XMLLITERALS	= (RDF::Trine::Node::Literal::XML->can('new')) ? 1 : 0;
-	eval "use RDF::Trine::Node::Formula;";	## no critic (ProhibitStringyEval)
-	$USE_FORMULAE = (RDF::Trine::Node::Formula->can('new')) ? 1 : 0;
->>>>>>> a33bb837
 }
 
 my %SUBCLASS;
@@ -307,12 +285,6 @@
 the string "0E0" which evaluates to true in a boolean context, but 0 in a
 numeric context.
 
-=item C<< is_numeric_datatype >>
-
-<<<<<<< HEAD
-Returns true if the datatype URI is one of the recognised numeric datatypes
-from XML Schema.
-=======
 sub numeric_value {
 	my $self	= shift;
 	if ($self->is_numeric_type) {
@@ -335,7 +307,9 @@
 		return;
 	}
 }
->>>>>>> a33bb837
+
+Returns true if the datatype URI is one of the recognised numeric datatypes
+from XML Schema.
 
 =item C<< canonical_lexical_form >>
 
