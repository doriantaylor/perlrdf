--- conflicted
+++ resolved
@@ -37,11 +37,7 @@
 
 our ($VERSION);
 BEGIN {
-<<<<<<< HEAD
-	$VERSION				= '0.121';
-=======
 	$VERSION				= '0.122';
->>>>>>> af3463e8
 	$RDF::Trine::Parser::parser_names{ 'trig' }	= __PACKAGE__;
 # 	foreach my $type (qw(application/x-turtle application/turtle text/turtle)) {
 # 		$RDF::Trine::Parser::media_types{ $type }	= __PACKAGE__;
