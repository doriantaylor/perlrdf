--- conflicted
+++ resolved
@@ -432,18 +432,12 @@
 # 	Carp::cluck "$message at $line:$col";
 	my $text	= "$message at $line:$col";
 	if (defined($t->value)) {
-<<<<<<< HEAD
-		$text	.= " ('" . $t->value . "')";
-	}
-	throw RDF::Trine::Error::ParserError -text => $text;
-=======
 		$text	.= " (near '" . $t->value . "')";
 	}
 	RDF::Trine::Error::ParserError::Tokenized->throw(
 		-text => $text,
 		-object => $t,
 	);
->>>>>>> 9f21263a
 }
 
 1;
