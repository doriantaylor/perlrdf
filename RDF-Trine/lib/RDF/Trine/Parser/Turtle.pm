# RDF::Trine::Parser::Turtle
# -----------------------------------------------------------------------------

=head1 NAME

RDF::Trine::Parser::Turtle - Turtle RDF Parser

=head1 VERSION

This document describes RDF::Trine::Parser::Turtle version 1.000

=head1 SYNOPSIS

 use RDF::Trine::Parser;
 my $parser	= RDF::Trine::Parser->new( 'turtle' );
 $parser->parse_into_model( $base_uri, $data, $model );

=head1 DESCRIPTION

...

=head1 METHODS

Beyond the methods documented below, this class inherits methods from the
L<RDF::Trine::Parser> class.

=over 4

=cut

package RDF::Trine::Parser::Turtle;

use strict;
use warnings;
no warnings 'redefine';
no warnings 'once';
use base qw(RDF::Trine::Parser);

use URI;
use Encode;
use Scalar::Util qw(blessed looks_like_number);
use URI::Escape qw(uri_unescape);

use RDF::Trine qw(literal);
use RDF::Trine::Statement::Triple;
use RDF::Trine::Namespace;
use RDF::Trine::Error;

our ($VERSION, $rdf, $xsd);
our ($r_boolean, $r_comment, $r_decimal, $r_double, $r_integer, $r_language, $r_lcharacters, $r_line, $r_nameChar_extra, $r_nameStartChar_minus_underscore, $r_scharacters, $r_ucharacters, $r_booltest, $r_nameStartChar, $r_nameChar, $r_prefixName, $r_qname, $r_resource_test, $r_nameChar_test);
BEGIN {
	$VERSION				= '1.000';
	foreach my $ext (qw(ttl)) {
		$RDF::Trine::Parser::file_extensions{ $ext }	= __PACKAGE__;
	}
	$RDF::Trine::Parser::parser_names{ 'turtle' }	= __PACKAGE__;
	my $class										= __PACKAGE__;
	$RDF::Trine::Parser::encodings{ $class }		= 'utf8';
	$RDF::Trine::Parser::format_uris{ 'http://www.w3.org/ns/formats/Turtle' }	= __PACKAGE__;
	$RDF::Trine::Parser::canonical_media_types{ $class }	= 'text/turtle';
	foreach my $type (qw(application/x-turtle application/turtle text/turtle)) {
		$RDF::Trine::Parser::media_types{ $type }	= __PACKAGE__;
	}
	
	$rdf			= RDF::Trine::Namespace->new('http://www.w3.org/1999/02/22-rdf-syntax-ns#');
	$xsd			= RDF::Trine::Namespace->new('http://www.w3.org/2001/XMLSchema#');
	
	$r_boolean				= qr'(?:true|false)';
	$r_comment				= qr'#[^\r\n]*';
	$r_decimal				= qr'[+-]?([0-9]+\.[0-9]*|\.([0-9])+)';
	$r_double				= qr'[+-]?([0-9]+\.[0-9]*[eE][+-]?[0-9]+|\.[0-9]+[eE][+-]?[0-9]+|[0-9]+[eE][+-]?[0-9]+)';
	$r_integer				= qr'[+-]?[0-9]+';
	$r_language				= qr'[a-z]+(?:-[a-z0-9]+)*'i;
	$r_lcharacters			= qr'(?s)[^"\\]*(?:(?:\\.|"(?!""))[^"\\]*)*';
	$r_line					= qr'(?:[^\r\n]+[\r\n]+)(?=[^\r\n])';
	$r_nameChar_extra		= qr'[-0-9\x{B7}\x{0300}-\x{036F}\x{203F}-\x{2040}]';
	$r_nameStartChar_minus_underscore	= qr'[A-Za-z\x{00C0}-\x{00D6}\x{00D8}-\x{00F6}\x{00F8}-\x{02FF}\x{0370}-\x{037D}\x{037F}-\x{1FFF}\x{200C}-\x{200D}\x{2070}-\x{218F}\x{2C00}-\x{2FEF}\x{3001}-\x{D7FF}\x{F900}-\x{FDCF}\x{FDF0}-\x{FFFD}\x{00010000}-\x{000EFFFF}]';
	$r_scharacters			= qr'[^"\\]*(?:\\.[^"\\]*)*';
	$r_ucharacters			= qr'[^>\\]*(?:\\.[^>\\]*)*';
	$r_booltest				= qr'(?:true|false)\b';
	$r_nameStartChar		= qr/[A-Za-z_\x{00C0}-\x{00D6}\x{00D8}-\x{00F6}\x{00F8}-\x{02FF}\x{0370}-\x{037D}\x{037F}-\x{1FFF}\x{200C}-\x{200D}\x{2070}-\x{218F}\x{2C00}-\x{2FEF}\x{3001}-\x{D7FF}\x{F900}-\x{FDCF}\x{FDF0}-\x{FFFD}\x{10000}-\x{EFFFF}]/;
	$r_nameChar				= qr/${r_nameStartChar}|[-0-9\x{b7}\x{0300}-\x{036f}\x{203F}-\x{2040}]/;
	$r_prefixName			= qr/(?:(?!_)${r_nameStartChar})(?:$r_nameChar)*/;
	$r_qname				= qr/(?:${r_prefixName})?:/;
	$r_resource_test		= qr/<|$r_qname/;
	$r_nameChar_test		= qr"(?:$r_nameStartChar|$r_nameChar_extra)";
}

=item C<< new >>

Returns a new Turtle parser.

=cut

sub new {
	my $class	= shift;
	my %args	= @_;
	my $prefix	= '';
	if (defined($args{ bnode_prefix })) {
		$prefix	= $args{ bnode_prefix };
	} else {
		$prefix	= $class->new_bnode_prefix();
	}
	my $self	= bless({
					bindings		=> {},
					bnode_id		=> 0,
					bnode_prefix	=> $prefix,
					@_
				}, $class);
	return $self;
}

=item C<< parse_into_model ( $base_uri, $data, $model [, context => $context] ) >>

Parses the C<< $data >>, using the given C<< $base_uri >>. For each RDF
statement parsed, will call C<< $model->add_statement( $statement ) >>.

=cut

=item C<< parse ( $base_uri, $rdf, \&handler ) >>

Parses the C<< $data >>, using the given C<< $base_uri >>. Calls the
C<< triple >> method for each RDF triple parsed. This method does nothing by
default, but can be set by using one of the default C<< parse_* >> methods.

=cut

sub parse {
	my $self = shift;
	local($self->{baseURI}) = shift;
	local($self->{tokens}) = shift;
	local($self->{handle_triple}) = shift;
	
	$self->{tokens}	= '' unless (defined($self->{tokens}));
	$self->{tokens}	=~ s/^\x{FEFF}//;
	
	$self->_Document();
}

=item C<< parse_node ( $string [, $base_uri] ) >>

Parses and returns a L<RDF::Trine::Node> object that is serialized in
C<< $string >> in Turtle syntax.

=cut

sub parse_node {
	my $self	= shift;
	my $input	= shift;
	my $uri		= shift;
	local($self->{handle_triple});
	local($self->{baseURI})	= $uri;
	$input	=~ s/^\x{FEFF}//;
	local($self->{tokens})	= $input;
	return $self->_object();
}

sub _test {
	my $self	= shift;
	my $thing	= shift;
	if (substr($self->{tokens}, 0, length($thing)) eq $thing) {
		return 1;
	} else {
		return 0;
	}
}

sub _triple {
	my $self	= shift;
	my $s		= shift;
	my $p		= shift;
	my $o		= shift;
	foreach my $n ($s, $p, $o) {
<<<<<<< HEAD
		unless ($n->DOES('RDF::Trine::Node::API')) {
			throw RDF::Trine::Error::ParserError;
		}
=======
		_error("Expected: node") unless ($n->isa('RDF::Trine::Node'));
>>>>>>> 7add7a80
	}
	
	if ($self->{canonicalize}) {
		if ($o->isa('RDF::Trine::Node::Literal') and $o->has_datatype) {
			$o = $o->canonicalize;
		}
	}
	my $st	= RDF::Trine::Statement::Triple->new( $s, $p, $o );
	if (my $code = $self->{handle_triple}) {
		$code->( $st );
	}
	
	my $count	= ++$self->{triple_count};
}

sub _Document {
	my $self	= shift;
	while ($self->_statement_test()) {
		$self->_statement();
	}
}

sub _statement_test {
	my $self	= shift;
	if (length($self->{tokens})) {
		return 1;
	} else {
		return 0;
	}
}

sub _statement {
	my $self	= shift;
	if ($self->_directive_test()) {
		$self->_directive();
		$self->__consume_ws();
		$self->{tokens} =~ s/^\.// or _error("Expected: .");
		$self->__consume_ws();
	} elsif ($self->_triples_test()) {
		$self->_triples();
		$self->__consume_ws();
		$self->{tokens} =~ s/^\.// or _error("Expected: .");
		$self->__consume_ws();
	}  else {
		$self->_ws();
	}
}

sub _directive_test {
	my $self	= shift;
	### between directive | triples | ws
	### directives must start with @, triples must not
	if ($self->__startswith('@')) {
		return 1;
	} else {
		return 0;
	}
}

sub _directive {
	my $self	= shift;
	### prefixID | base
	if ($self->_prefixID_test()) {
		$self->_prefixID();
	} else {
		$self->_base();
	}
}

sub _prefixID_test {
	my $self	= shift;
	### between prefixID | base. prefixID is @prefix, base is @base
	if ($self->__startswith('@prefix')) {
		return 1;
	} else {
		return 0;
	}
}

sub _prefixID {
	my $self	= shift;
	### '@prefix' ws+ prefixName? ':' ws+ uriref
	$self->{tokens} =~ s/^\@prefix// or _error("Expected: \@prefix");
	$self->_ws();
	
	my $prefix;
	if ($self->_prefixName_test()) {
		$prefix = $self->_prefixName();
	} else {
		$prefix	= '';
	}
	
	$self->{tokens} =~ s/^:// or _error ('Expected: :');
	$self->_ws();
	
	my $uri = $self->_uriref();
	$self->{bindings}{$prefix}	= $uri;
	
	if (blessed(my $ns = $self->{namespaces})) {
		unless ($ns->namespace_uri($prefix)) {
			$ns->add_mapping( $prefix => $uri );
		}
	}
}



sub _base {
	my $self	= shift;
	### '@base' ws+ uriref
	$self->{tokens} =~ s/^\@base// or _error("Expected: \@base");
	$self->_ws();
	my $uri	= $self->_uriref();
	if (ref($uri)) {
		$uri	= $uri->uri_value;
	}
	$self->{baseURI}	=	$self->_join_uri($self->{baseURI}, $uri);
}

sub _triples_test {
	my $self	= shift;
	return 1 if $self->_resource_test;
	return $self->_blank_test;
}

sub _triples {
	my $self	= shift;
	### subject ws+ predicateObjectList
	my $subj	= $self->_subject();
	$self->_ws();
	foreach my $data ($self->_predicateObjectList()) {
		my ($pred, $objt)	= @$data;
		$self->_triple( $subj, $pred, $objt );
	}
}

sub _predicateObjectList {
	my $self	= shift;
	### verb ws+ objectList ( ws* ';' ws* verb ws+ objectList )* (ws* ';')?
	my $pred = $self->_verb();
	$self->_ws();
	
	my @list;
	foreach my $objt ($self->_objectList()) {
		push(@list, [$pred, $objt]);
	}
	
<<<<<<< HEAD
  $self->__consume_ws();
  while ($self->{tokens} =~ s/^;//) {
=======
	$self->__consume_ws();
	while ($self->{tokens} =~ s/^;//) {
>>>>>>> 7add7a80
		$self->__consume_ws();
		if ($self->_verb_test()) { # @@
			$pred = $self->_verb();
			$self->_ws();
			foreach my $objt ($self->_objectList()) {
				push(@list, [$pred, $objt]);
			}
<<<<<<< HEAD
      $self->__consume_ws();
=======
			$self->__consume_ws();
>>>>>>> 7add7a80
		} else {
			last
		}
	}
	
	return @list;
}

sub _objectList {
	my $self	= shift;
	### object (ws* ',' ws* object)*
	my @list;
	push(@list, $self->_object());
	$self->__consume_ws();
	while ($self->_test(',')) {
		$self->__consume_ws();
		$self->{tokens} =~ s/,// or _error("Expected: ,");
		$self->__consume_ws();
		push(@list, $self->_object());
		$self->__consume_ws();
	}
	return @list;
}

sub _verb_test {
	my $self	= shift;
	return 0 unless (length($self->{tokens}));
	return 1 if ($self->{tokens} =~ /^a\b/);
	return $self->_predicate_test();
}

sub _verb {
	my $self	= shift;
	### predicate | a
	if ($self->_predicate_test()) {
		return $self->_predicate();
	} else {
		$self->{tokens} =~ s/^a// or _error("Expected: a");
		return $rdf->type;
	}
}

sub _subject {
	my $self	= shift;
	### resource | blank
#	if ($self->_resource_test()) {
	if (length($self->{tokens}) and $self->{tokens} =~ /^$r_resource_test/) {
		return $self->_resource();
	} else {
		return $self->_blank();
	}
}

sub _predicate_test {
	my $self	= shift;
	### between this and 'a'... a little tricky
	### if it's a, it'll be followed by whitespace; whitespace is mandatory
	### after a verb, which is the only thing predicate appears in
	return 0 unless (length($self->{tokens}));
	return $self->_resource_test;
}

sub _predicate {
	my $self	= shift;
	### resource
	return $self->_resource();
}

sub _object {
	my $self	= shift;
	### resource | blank | literal
#	if ($self->_resource_test()) {
	if (length($self->{tokens}) and $self->{tokens} =~ /^$r_resource_test/) {
		return $self->_resource();
	} elsif ($self->_blank_test()) {
		return $self->_blank();
	} else {
		return $self->_literal();
	}
}

sub _literal {
	my $self	= shift;
	### quotedString ( '@' language )? | datatypeString | integer | 
	### double | decimal | boolean
	### datatypeString = quotedString '^^' resource      
	### (so we change this around a bit to make it parsable without a huge 
	### multiple lookahead)
	
	if ($self->_quotedString_test()) {
		my $value = $self->_quotedString();
		if ($self->{tokens} =~ s/^@//) {
			my $lang = $self->_language();
			return $self->__Literal($value, $lang);
		} elsif ($self->{tokens} =~ s/^\^\^//) {
			my $dtype = $self->_resource();
			return $self->_typed($value, $dtype);
		} else {
			return $self->__Literal($value);
		}
	} elsif ($self->_double_test()) {
		return $self->_double();
	} elsif ($self->_decimal_test()) {
		return $self->_decimal();
	} elsif ($self->_integer_test()) {
		return $self->_integer();
	} else {
		return $self->_boolean();
	}
}

sub _double_test {
	my $self	= shift;
	if ($self->{tokens} =~ /^$r_double/) {
		return 1;
	} else {
		return 0;
	}
}

sub _double {
	my $self	= shift;
	### ('-' | '+') ? ( [0-9]+ '.' [0-9]* exponent | '.' ([0-9])+ exponent 
	### | ([0-9])+ exponent )
	### exponent = [eE] ('-' | '+')? [0-9]+
	unless ($self->{tokens} =~ /^$r_double/o) {
		_error("Expected: double");
	}
	my $token = substr($self->{tokens}, 0, $+[0], '');
	return $self->_typed( $token, $xsd->double );
}

sub _decimal_test {
	my $self	= shift;
	if ($self->{tokens} =~ /^$r_decimal/) {
		return 1;
	} else {
		return 0;
	}
}

sub _decimal {
	my $self	= shift;
	### ('-' | '+')? ( [0-9]+ '.' [0-9]* | '.' ([0-9])+ | ([0-9])+ )
	unless ($self->{tokens} =~ /^$r_decimal/o) {
		_error("Expected: decimal");
	}
	my $token = substr($self->{tokens}, 0, $+[0], '');
	return $self->_typed( $token, $xsd->decimal );
}

sub _integer_test {
	my $self	= shift;
	if ($self->{tokens} =~ /^$r_integer/) {
		return 1;
	} else {
		return 0;
	}
}

sub _integer {
	my $self	= shift;
	### ('-' | '+')? ( [0-9]+ '.' [0-9]* | '.' ([0-9])+ | ([0-9])+ )
	unless ($self->{tokens} =~ /^$r_integer/o) {
		_error("Expected: integer");
	}
	my $token = substr($self->{tokens}, 0, $+[0], '');
	return $self->_typed( $token, $xsd->integer );
}

sub _boolean {
	my $self	= shift;
	### 'true' | 'false'
	unless ($self->{tokens} =~ /^$r_boolean/o) {
		_error("Expected: boolean");
	}
	my $token = substr($self->{tokens}, 0, $+[0], '');
	return $self->_typed( $token, $xsd->boolean );
}

sub _blank_test {
	my $self	= shift;
	### between this and literal. urgh!
	### this can start with...
	### _ | [ | (
	### literal can start with...
	### * " | + | - | digit | t | f
	if ($self->{tokens} =~ m/^[_[(]/) {
		return 1;
	} else {
		return 0;
	}
}

sub _blank {
	my $self	= shift;
	### nodeID | '[]' | '[' ws* predicateObjectList ws* ']' | collection
	if ($self->_nodeID_test) {
		return $self->__bNode( $self->__anonimize_bnode_id( $self->_nodeID() ) );
	} elsif ($self->_test('[]')) {
		$self->{tokens} =~ s/^\[\]// or _error("Expected: []");
		return $self->__bNode( $self->__generate_bnode_id() );
	} elsif ($self->_test('[')) {
		$self->{tokens} =~ s/^\[// or _error("Expected: [");
		my $subj	= $self->__bNode( $self->__generate_bnode_id() );
		$self->__consume_ws();
		foreach my $data ($self->_predicateObjectList()) {
			my ($pred, $objt)	= @$data;
			$self->_triple( $subj, $pred, $objt );
		}
		$self->__consume_ws();
		$self->{tokens} =~ s/^\]// or _error("Expected: ]");
		return $subj;
	} else {
		return $self->_collection();
	}
}

sub _itemList_test {
	my $self	= shift;
	### between this and whitespace or ')'
	return 0 unless (length($self->{tokens}));
	if ($self->{tokens} !~ m/^[\r\n\t #)]/) {
		return 1;
	} else {
		return 0;
	}
}

sub _itemList {
	my $self	= shift;
	### object (ws+ object)*
	my @list;
	push(@list, $self->_object());
	while ($self->{tokens} =~ m/^[\t\r\n #]/) {
		$self->__consume_ws();
		if (not $self->_test(')')) {
			push(@list, $self->_object());
		}
	}
	return @list;
}

sub _collection {
	my $self	= shift;
	### '(' ws* itemList? ws* ')'
	my $b	= $self->__bNode( $self->__generate_bnode_id() );
	my ($this, $rest)	= ($b, undef);
	$self->{tokens} =~ s/^\(// or _error("Expected: (");
	$self->__consume_ws();
	if ($self->_itemList_test()) {
#		while (my $objt = $self->_itemList()) {
		foreach my $objt ($self->_itemList()) {
			if (defined($rest)) {
				$this	= $self->__bNode( $self->__generate_bnode_id() );
				$self->_triple( $rest, $rdf->rest, $this)
			}
			$self->_triple( $this, $rdf->first, $objt );
			$rest = $this;
		}
	}
	if (defined($rest)) {
		$self->_triple( $rest, $rdf->rest, $rdf->nil );
	} else {
		$b = $rdf->nil;
	}
	$self->__consume_ws();
	$self->{tokens} =~ s/^\)// or _error("Expected: )");
	return $b;
}

sub _ws {
	unless (shift->{tokens} =~ s/^(?:[\t\r ]*(?:#.*)?\n)+[\t\r ]*|[\t\r ]+//) {
		_error("Expected: whitespace");
	}
}

sub __consume_ws {
	shift->{tokens} =~ s/^(?:[\t\r ]*(?:#.*)?\n)*[\t\r ]*//;
}

sub _resource_test {
	my $self	= shift;
	### between this and blank and literal
	### quotedString ( '@' language )? | datatypeString | integer |
	### double | decimal | boolean
	### datatypeString = quotedString '^^' resource
	return 0 unless (length($self->{tokens}));
	if ($self->{tokens} =~ m/^$r_resource_test/) {
		return 1;
	} else {
		return 0;
	}
}

sub _resource {
	my $self	= shift;
	### uriref | qname
	if ($self->_uriref_test()) {
		my $uri	= $self->_uriref();
		return $self->__URI($uri, $self->{baseURI});
	} else {
		my $qname	= $self->_qname();
		my $base	= $self->{baseURI};
		return $self->__URI($qname, $base);
	}
}

sub _nodeID_test {
	my $self	= shift;
	### between this (_) and []
	if (substr($self->{tokens}, 0, 1) eq '_') {
		return 1;
	} else {
		return 0;
	}
}

sub _nodeID {
	my $self	= shift;
	### '_:' name
	$self->{tokens} =~ s/^_:// or _error("Expected: _:");
	return $self->_name();
}

sub _qname {
	my $self	= shift;
	### prefixName? ':' name?
	my $prefix	= ($self->{tokens} =~ /^$r_nameStartChar_minus_underscore/) ? $self->_prefixName() : '';
	$self->{tokens} =~ s/^:// or _error("Expected: :");
	my $name	= ($self->{tokens} =~ /^$r_nameStartChar/) ? $self->_name() : '';
	unless (exists $self->{bindings}{$prefix}) {
		_error("Undeclared prefix $prefix");
	}
	my $uri		= $self->{bindings}{$prefix};
	return $uri . $name
}

sub _uriref_test {
	my $self	= shift;
	### between this and qname
	if ($self->__startswith('<')) {
		return 1;
	} else {
		return 0;
	}
}

sub _uriref {
	my $self	= shift;
	### '<' relativeURI '>'
	$self->{tokens} =~ s/^<// or _error("Expected: <");
	my $value	= $self->_relativeURI();
	$self->{tokens} =~ s/^>// or _error("Expected: >");
	# faster unescaping, source: http://search.cpan.org/dist/URI/URI/Escape.pm#uri_unescape($string,...)
	$value =~ s/%([0-9A-Fa-f]{2})/chr(hex($1))/eg;
	return $value;
}

sub _language {
	my $self	= shift;
	### [a-z]+ ('-' [a-z0-9]+ )*
	unless ($self->{tokens} =~ /^$r_language/o) {
		_error("Expected: language");
	}
	return substr($self->{tokens}, 0, $+[0], '');
}

sub _nameStartChar_test {
	my $self	= shift;
	if ($self->{tokens} =~ /^$r_nameStartChar/) {
		return 1;
	} else {
		return 0;
	}
}

sub _nameStartChar {
	my $self	= shift;
	### [A-Z] | "_" | [a-z] | [#x00C0-#x00D6] | [#x00D8-#x00F6] | 
	### [#x00F8-#x02FF] | [#x0370-#x037D] | [#x037F-#x1FFF] | [#x200C-#x200D] 
	### | [#x2070-#x218F] | [#x2C00-#x2FEF] | [#x3001-#xD7FF] | 
	### [#xF900-#xFDCF] | [#xFDF0-#xFFFD] | [#x10000-#xEFFFF]
	unless ($self->{tokens} =~ /^$r_nameStartChar/o) {
		_error("Expected: nameStartChar");
	}
	return substr($self->{tokens}, 0, $+[0], '');
}

sub _nameChar_test {
	my $self	= shift;
	if ($self->{tokens} =~ /^$r_nameStartChar/) {
		return 1;
	} elsif ($self->{tokens} =~ /^$r_nameChar_extra/) {
		return 1;
	} else {
		return 0;
	}
}

sub _nameChar {
	my $self	= shift;
	### nameStartChar | '-' | [0-9] | #x00B7 | [#x0300-#x036F] | 
	### [#x203F-#x2040]
#	if ($self->_nameStartChar_test()) {
	if ($self->{tokens} =~ /^$r_nameStartChar/) {
		my $nc	= $self->_nameStartChar();
		return $nc;
	} else {
		unless ($self->{tokens} =~ /^$r_nameChar_extra/o) {
			_error("Expected: nameStartChar");
		}
		return substr($self->{tokens}, 0, $+[0], '');
	}
}

sub _name {
	my $self	= shift;
	### nameStartChar nameChar*
	unless ($self->{tokens} =~ /^${r_nameStartChar}(${r_nameStartChar}|${r_nameChar_extra})*/o) {
		_error("Expected: name");
	}
	return substr($self->{tokens}, 0, $+[0], '');
}

sub _prefixName_test {
	my $self	= shift;
	### between this and colon
	if ($self->{tokens} =~ /^$r_nameStartChar_minus_underscore/) {
		return 1;
	} else {
		return 0;
	}
}

sub _prefixName {
	my $self	= shift;
	### ( nameStartChar - '_' ) nameChar*
	my @parts;
	unless ($self->{tokens} =~ /^$r_nameStartChar_minus_underscore/o) {
		_error("Expected: name");
	}
	my $nsc = substr($self->{tokens}, 0, $+[0], '');
	push(@parts, $nsc);
#	while ($self->_nameChar_test()) {
	while ($self->{tokens} =~ /^$r_nameChar_test/) {
		my $nc	= $self->_nameChar();
		push(@parts, $nc);
	}
	return join('', @parts);
}

sub _relativeURI {
	my $self	= shift;
	### ucharacter*
	unless ($self->{tokens} =~ /^$r_ucharacters/o) {
		_error("Expected: relativeURI");
	}
	return substr($self->{tokens}, 0, $+[0], '');
}

sub _quotedString_test {
	my $self	= shift;
	if (substr($self->{tokens}, 0, 1) eq '"') {
		return 1;
	} else {
		return 0;
	}
}

sub _quotedString {
	my $self	= shift;
	### string | longString
	if ($self->_longString_test()) {
		return $self->_longString();
	} else {
		return $self->_string();
	}
}

sub _string {
	my $self	= shift;
	### #x22 scharacter* #x22
	$self->{tokens} =~ s/^"// or _error('Expected: "');
	unless ($self->{tokens} =~ /^$r_scharacters/o) {
		_error("Expected: string");
	}
	my $value = substr($self->{tokens}, 0, $+[0], '');
	$self->{tokens} =~ s/^"// or _error('Expected: "');
	my $string	= $self->_parse_short( $value );
	return $string;
}

sub _longString_test {
	my $self	= shift;
	if ($self->__startswith( '"""' )) {
		return 1;
	} else {
		return 0;
	}
}

sub _longString {
	my $self	= shift;
      # #x22 #x22 #x22 lcharacter* #x22 #x22 #x22
	$self->{tokens} =~ s/^"""// or _error('Expected: """');
	unless ($self->{tokens} =~ /^$r_lcharacters/o) {
		_error("Expected: longString");
	}
	my $value = substr($self->{tokens}, 0, $+[0], '');
	$self->{tokens} =~ s/^"""// or _error('Expected: """');
	my $string	= $self->_parse_long( $value );
	return $string;
}

################################################################################

{
	my %easy = (
		q[\\]   =>  qq[\\],
		r       =>  qq[\r],
		n       =>  qq[\n],
		t       =>  qq[\t],
		q["]    =>  qq["],
	);
	
	sub _parse_short {
		my $self = shift;
		my $s    = shift;
		return '' unless length($s);

		$s =~ s{ \\ ( [\\tnr"] | u.{4} | U.{8} ) }{
			if (exists $easy{$1}) {
				$easy{$1};
			} else {
				my $hex	= substr($1, 1);
				die "invalid hexadecimal escape: $hex" unless $hex =~ m{^[0-9A-Fa-f]+$};
				chr(hex($hex));
			}
		}gex;
		
		return $s;
	}
	
	# they're the same
	*_parse_long = \&_parse_short;
}

sub _join_uri {
	my $self	= shift;
	my $base	= shift;
	my $uri		= shift;
	if ($base eq $uri) {
		return $uri;
	}
	return URI->new_abs( $uri, $base );
}

sub _typed {
	my $self		= shift;
	my $value		= shift;
	my $type		= shift;
	my $datatype	= $type->uri_value;
	
	if ($datatype eq "${xsd}decimal") {
		$value	=~ s/[.]0+$//;
		if ($value !~ /[.]/) {
			$value = $value . '.0';
		}
	}
	return RDF::Trine::Node::Literal->new($value, undef, $datatype)
}

sub __anonimize_bnode_id {
	my $self	= shift;
	my $id		= shift;
	if (my $aid = $self->{ bnode_map }{ $id }) {
		return $aid;
	} else {
		my $aid	= $self->__generate_bnode_id;
		$self->{ bnode_map }{ $id }	= $aid;
		return $aid;
	}
}

sub __generate_bnode_id {
	my $self	= shift;
	my $id		= $self->{ bnode_id }++;
	return 'r' . $self->{bnode_prefix} . 'r' . $id;
}

sub __URI {
	my $self	= shift;
	my $uri		= shift;
	my $base	= shift;
	return RDF::Trine::Node::Resource->new( $uri, $base )
}

sub __bNode {
	my $self	= shift;
	return RDF::Trine::Node::Blank->new( @_ )
}

sub __Literal {
	my $self	= shift;
	return RDF::Trine::Node::Literal->new( @_ )
}

sub __DatatypedLiteral {
	my $self	= shift;
	return RDF::Trine::Node::Literal->new( $_[0], undef, $_[1] )
}


sub __startswith {
	my $self	= shift;
	my $thing	= shift;
	if (substr($self->{tokens}, 0, length($thing)) eq $thing) {
		return 1;
	} else {
		return 0;
	}
}

sub _unescape {
	my $str = shift;
	my @chars = split(//, $str);
	my $us	= '';
	while(defined(my $char = shift(@chars))) {
		if($char eq '\\') {
			if(($char = shift(@chars)) eq 'u') {
				my $i = 0;
				for(; $i < 4; $i++) {
					unless($chars[$i] =~ /[0-9a-fA-F]/){
						last;
					}				
				}
				if($i == 4) {
					my $hex = join('', splice(@chars, 0, 4));
					my $cp = hex($hex);
					my $char	= chr($cp);
					$us .= $char;
				}
				else {
					$us .= 'u';
				}
			}
			else {
				$us .= '\\' . $char;
			}
		}
		else {
			$us .= $char;
		}
	}
	return $us;
}

sub _error {
  throw RDF::Trine::Error::ParserError -text => shift;
}

1;

__END__

=back

=head1 BUGS

Please report any bugs or feature requests to through the GitHub web interface
at L<https://github.com/kasei/perlrdf/issues>.

=head1 AUTHOR

Gregory Todd Williams  C<< <gwilliams@cpan.org> >>

=head1 COPYRIGHT

Copyright (c) 2006-2012 Gregory Todd Williams. This
program is free software; you can redistribute it and/or modify it under
the same terms as Perl itself.

=cut<|MERGE_RESOLUTION|>--- conflicted
+++ resolved
@@ -171,13 +171,7 @@
 	my $p		= shift;
 	my $o		= shift;
 	foreach my $n ($s, $p, $o) {
-<<<<<<< HEAD
-		unless ($n->DOES('RDF::Trine::Node::API')) {
-			throw RDF::Trine::Error::ParserError;
-		}
-=======
-		_error("Expected: node") unless ($n->isa('RDF::Trine::Node'));
->>>>>>> 7add7a80
+		_error("Expected: node") unless ($n->does('RDF::Trine::Node::API'));
 	}
 	
 	if ($self->{canonicalize}) {
@@ -325,13 +319,8 @@
 		push(@list, [$pred, $objt]);
 	}
 	
-<<<<<<< HEAD
-  $self->__consume_ws();
-  while ($self->{tokens} =~ s/^;//) {
-=======
 	$self->__consume_ws();
 	while ($self->{tokens} =~ s/^;//) {
->>>>>>> 7add7a80
 		$self->__consume_ws();
 		if ($self->_verb_test()) { # @@
 			$pred = $self->_verb();
@@ -339,11 +328,7 @@
 			foreach my $objt ($self->_objectList()) {
 				push(@list, [$pred, $objt]);
 			}
-<<<<<<< HEAD
-      $self->__consume_ws();
-=======
 			$self->__consume_ws();
->>>>>>> 7add7a80
 		} else {
 			last
 		}
