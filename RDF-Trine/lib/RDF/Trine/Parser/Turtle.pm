--- conflicted
+++ resolved
@@ -119,11 +119,6 @@
 	$self->_parse($l);
 }
 
-<<<<<<< HEAD
-sub parse_node {
-	my $self	= shift;
-	my $string	= shift;
-=======
 =item C<< parse_node ( $string, $base ) >>
 
 Returns the RDF::Trine::Node object corresponding to the node whose N-Triples
@@ -135,7 +130,6 @@
 	my $self	= shift;
 	my $string	= shift;
 	local($self->{baseURI})	= shift;
->>>>>>> 4268a57e
 	open(my $fh, '<:encoding(UTF-8)', \$string);
 	my $l	= RDF::Trine::Parser::Turtle::Lexer->new($fh);
 	my $t = $self->_next_nonws($l);
