# RDF::Trine::Iterator::Bindings::Materialized
# -------------
# $Revision $
# $Date $
# -----------------------------------------------------------------------------

=head1 NAME

RDF::Trine::Iterator::Bindings::Materialized - Materialized bindings class.

=head1 SYNOPSIS

    use RDF::Trine::Iterator;
    
    my $iterator = RDF::Trine::Iterator::Bindings::Materialized->new( \@data, \@names );
    while (my $row = $iterator->next) {
    	my @vars	= keys %$row;
    	# do something with @vars
    }

    my $iterator = RDF::Trine::Iterator::Bindings->new( \&code, \@names );
    my $miter = $iterator->materialize;
    while (my $row = $miter->next) {
    	my @vars	= keys %$row;
    	# do something with @vars
    }
    $miter->reset; # start the iteration again
    while (my $row = $miter->next) {
        # ...
    }

=head1 METHODS

=over 4

=cut

package RDF::Trine::Iterator::Bindings::Materialized;

use strict;
use warnings;
<<<<<<< HEAD
no warnings 'redefine';
use Data::Dumper;
=======
>>>>>>> 5f1ad58c
use base qw(RDF::Trine::Iterator::Bindings);

use Data::Dumper;
use Scalar::Util qw(blessed reftype);

use Bloom::Filter;
our ($REVISION, $VERSION, $debug);
use constant DEBUG	=> 0;
BEGIN {
	$debug		= DEBUG;
	$REVISION	= do { my $REV = (qw$Revision: 293 $)[1]; sprintf("%0.3f", 1 + ($REV/1000)) };
	$VERSION	= '1.000';
}

=item C<< new ( \@results, \@names, %args ) >>

Returns a new materialized bindings interator. Results must be a reference to an
array containing individual results.

=cut

sub new {
	my $class	= shift;
	my $data	= shift || [];
	my $names	= shift || [];
	Carp::confess unless (scalar(@_) % 2 == 0);
	my %args	= @_;
	
	if (reftype($data) eq 'CODE') {
		my @rows;
		while (my $row = $data->()) {
			push(@rows, $row);
		}
		$data	= \@rows;
	}
	
	Carp::confess "not an ARRAY: " . Dumper($data) unless (reftype($data) eq 'ARRAY');
	
	my $type	= 'bindings';
	my $index	= 0;
	my $stream	= sub {
		my $data	= $data->[ $index++ ];
		unless (defined($data)) {
			$index	= 0;
		}
		return $data;
	};
	my $self	= $class->SUPER::new( $stream, $names, %args );
	$self->{_data}	= $data;
	$self->{_index}	= \$index;
	
	return $self;
}

=item C<< reset >>

Returns the iterator to its starting position.

=cut

sub reset {
	my $self	= shift;
	${ $self->{_index} }	= 0;
}

=item C<< next >>

Returns the next item in the iterator.

=cut

sub next {
	my $self	= shift;
	my $data	= $self->SUPER::next;
	unless (defined($data)) {
		$self->{_finished}	= 0;
	}
	return $data;
}

<<<<<<< HEAD
=======
=item C<< bloom ( $variable, $error ) >>

=cut

sub bloom {
	my $self	= shift;
	my $var		= shift;
	my $error	= shift || 0.05;
	my $length	= scalar(@{ $self->{ _data } });
	
	my $name	= blessed($var) ? $var->name : $var;
	
	my $filter	= Bloom::Filter->new( capacity => $length, error_rate => $error );
	while (my $result = $self->next) {
		use Data::Dumper;
		my $node	= $result->{ $name };
		$filter->add( $node->as_string );
	}
	$self->reset;
	return $filter;
}


>>>>>>> 5f1ad58c
1;

__END__

=back

=head1 AUTHOR

Gregory Todd Williams  C<< <greg@evilfunhouse.com> >>


=head1 LICENCE AND COPYRIGHT

Copyright (c) 2007, Gregory Todd Williams C<< <gwilliams@cpan.org> >>. All rights reserved.

This module is free software; you can redistribute it and/or
modify it under the same terms as Perl itself. See L<perlartistic>.

<|MERGE_RESOLUTION|>--- conflicted
+++ resolved
@@ -39,11 +39,8 @@
 
 use strict;
 use warnings;
-<<<<<<< HEAD
 no warnings 'redefine';
 use Data::Dumper;
-=======
->>>>>>> 5f1ad58c
 use base qw(RDF::Trine::Iterator::Bindings);
 
 use Data::Dumper;
@@ -124,8 +121,6 @@
 	return $data;
 }
 
-<<<<<<< HEAD
-=======
 =item C<< bloom ( $variable, $error ) >>
 
 =cut
@@ -149,7 +144,6 @@
 }
 
 
->>>>>>> 5f1ad58c
 1;
 
 __END__
