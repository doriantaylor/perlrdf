=head1 NAME

RDF::Trine::Store::Hexastore - RDF store implemented with the hexastore index

=head1 VERSION

This document describes RDF::Trine::Store::Hexastore version 0.137

=head1 SYNOPSIS

 use RDF::Trine::Store::Hexastore;

=head1 DESCRIPTION

RDF::Trine::Store::Hexastore provides an in-memory triple-store based on
six-way indexing as popularized by Hexastore.

=cut

package RDF::Trine::Store::Hexastore;

use strict;
use warnings;
no warnings 'redefine';
use base qw(RDF::Trine::Store);

use Data::Dumper;
use RDF::Trine qw(iri);
use RDF::Trine::Error;
use List::Util qw(first);
use Scalar::Util qw(refaddr reftype blessed);
use Storable qw(nstore retrieve);
<<<<<<< HEAD
use Carp qw(croak);
=======
use Time::HiRes qw ( time );
>>>>>>> 1bc16123

use constant NODES		=> qw(subject predicate object);
use constant NODEMAP	=> { subject => 0, predicate => 1, object => 2, context => 3 };
use constant OTHERNODES	=> {
				subject		=> [qw(predicate object)],
				predicate	=> [qw(subject object)],
				object		=> [qw(subject predicate)],
			};

######################################################################

our $VERSION;
BEGIN {
	$VERSION	= "0.137";
	my $class	= __PACKAGE__;
	$RDF::Trine::Store::STORE_CLASSES{ $class }	= $VERSION;
}

######################################################################

=head1 METHODS

Beyond the methods documented below, this class inherits methods from the
L<RDF::Trine::Store> class.

=over 4

=item C<< new () >>

Returns a new storage object.

=item C<new_with_config ( $hashref )>

Returns a new storage object configured with a hashref with certain
keys as arguments.

The C<storetype> key must be C<Hexastore> for this backend.

This module also supports initializing the store from a file or URL,
in which case, a C<sources> key may be used. This holds an arrayref of
hashrefs.  To load a file, you may give the file name with a C<file>
key in the hashref, and to load a URL, use C<url>. See example
below. Furthermore, the following keys may be used:

=over

=item C<syntax>

The syntax of the parsed file or URL.

=item C<base_uri>

The base URI to be used for a parsed file.

=back

The following example initializes a Hexastore store based on a local file and a remote URL:

  my $store = RDF::Trine::Store->new_with_config(
                {storetype => 'Hexastore',
		 sources => [
			      {
			       file => 'test-23.ttl',
			       syntax => 'turtle',
			      },
			      {
			       url => 'http://www.kjetil.kjernsmo.net/foaf',
			       syntax => 'rdfxml',
		      	      }
	        ]});


=cut

sub new {
	my $class	= shift;
	my $self        = bless({}, $class);
	$self->nuke; # nuke resets the store, thus doing the same thing as init should do
	return $self;
}

sub _new_with_string {
	my ($self, $config) = @_;
	my ($filename) = $config =~ m/file=(.+)$/; # TODO: It has a Storable part too, for later use.
	return $self->load($filename);
}

# TODO: Refactor, almost identical to Memory
sub _new_with_config {
	my $class	= shift;
	my $config	= shift;
	my @sources = @{$config->{sources}};
	my $self	= $class->new();
	foreach my $source (@sources) {
		my %args;
		if (my $g = $source->{graph}) {
			$args{context}	= (blessed($g) ? $g : iri($g));
		}
		if ($source->{url}) {
			my $parser	= RDF::Trine::Parser->new($source->{syntax});
			my $model	= RDF::Trine::Model->new( $self );
			$parser->parse_url_into_model( $source->{url}, $model, %args );
		} elsif ($source->{file}) {
			open(my $fh, "<:encoding(UTF-8)", $source->{file}) 
	|| throw RDF::Trine::Error -text => "Couldn't open file $source->{file}";
			my $parser = RDF::Trine::Parser->new($source->{syntax});
			my $model	= RDF::Trine::Model->new( $self );
			$parser->parse_file_into_model( $source->{base_uri}, $source->{file}, $model, %args );
		} else {
			throw RDF::Trine::Error::MethodInvocationError -text => "$class needs a url or file argument";
		}
	}
	return $self;
}




=item C<< store ( $filename ) >>

Write the triples data to a file specified by C<< $filename >>.
This data may be read back in with the C<< load >> method.

=cut

sub store {
	my $self	= shift;
	my $fname	= shift;
	nstore( $self, $fname );
}

=item C<< load ( $filename ) >>

Returns a new Hexastore object with triples data from the specified file.

=cut

sub load {
	my $class	= shift;
	my $fname	= shift;
	return retrieve($fname);
}

=item C<< temporary_store >>

Returns a temporary (empty) triple store.

=cut

sub temporary_store {
	my $class	= shift;
	return $class->new();
}

=item C<< get_statements ($subject, $predicate, $object [, $context] ) >>

Returns a stream object of all statements matching the specified subject,
predicate and objects. Any of the arguments may be undef to match any value.

=cut

sub get_statements {
	my $self	= shift;
	my @nodes	= splice(@_, 0, 3);
	my $context	= shift;
	my %args	= @_;
	my @orderby	= (ref($args{orderby})) ? @{$args{orderby}} : ();
	
	my $defined	= 0;
	my %variable_map;
	foreach my $i (0 .. 2) {
		my $node	= $nodes[ $i ];
		my $pos		= (NODES)[ $i ];
		$defined++ if (defined($node) and not($node->isa('RDF::Trine::Node::Variable')));
		if (blessed($node) and $node->isa('RDF::Trine::Node::Variable')) {
			$variable_map{ $node->name }	= $pos;
		}
	}
	
	my @ids		= map { $self->_node2id( $_ ) } @nodes;
	my @names	= NODES;
	my @keys	= map { $names[$_], $ids[$_] } (0 .. $#names);
	if ($defined == 3) {
		my $index	= $self->_index_from_pair( $self->_index_root, @keys[ 0,1 ] );
		my $list	= $self->_index_from_pair( $index, @keys[ 2,3 ] );
		if ($self->_page_contains_node( $list, $ids[2] )) {
			return RDF::Trine::Iterator::Graph->new( [ RDF::Trine::Statement->new( @nodes ) ] );
		} else {
			return RDF::Trine::Iterator::Graph->new( [] );
		}
	} elsif ($defined == 2) {
		my @dkeys;
		my $ukey;
		foreach my $i (0 .. 2) {
			if (defined($nodes[ $i ]) and not($nodes[ $i ]->isa('RDF::Trine::Node::Variable'))) {
				push( @dkeys, $names[$i] );
			} else {
				$ukey	= $names[$i];
			}
		}
		@keys	= map { $_ => $self->_node2id( $nodes[ NODEMAP->{ $_ } ] ) } @dkeys;
		
		my $index	= $self->_index_from_pair( $self->_index_root, @keys[ 0,1 ] );
		my $list	= $self->_index_from_pair( $index, @keys[ 2,3 ] );
		
		my @local_list	= $self->_node_values( $list );
		my $sub		= sub {
			return undef unless (scalar(@local_list));
			my $id	= shift(@local_list);
			my %data	= map { $_ => $nodes[ NODEMAP->{ $_ } ] } @dkeys;
			$data{ $ukey }	= $self->_id2node( $id );
			my $st	= RDF::Trine::Statement->new( @data{qw(subject predicate object)} );
			return $st;
		};
		return RDF::Trine::Iterator::Graph->new( $sub );
	} elsif ($defined == 1) {
		my $dkey;
		my @ukeys;
		my $uvar;
		my $check_dup	= 0;
		foreach my $i (0 .. 2) {
			if (defined($nodes[ $i ]) and not($nodes[ $i ]->isa('RDF::Trine::Node::Variable'))) {
				$dkey	= $names[$i];
			} else {
				if (blessed($nodes[ $i ]) and $nodes[ $i ]->isa('RDF::Trine::Node::Variable')) {
					if (defined($uvar)) {
						if ($uvar eq $nodes[ $i ]->name) {
							$check_dup	= 1;
						}
					} else {
						$uvar	= $nodes[ $i ]->name;
					}
				}
				push( @ukeys, $names[$i] );
			}
		}
		@keys		= ($dkey => $self->_node2id( $nodes[ NODEMAP->{ $dkey } ] ));
		
		my $rev	= 0;
		if (@orderby) {
			$rev	= 1 if ($orderby[1] eq 'DESC');
 			my $sortkey	= $variable_map{ $orderby[0] };
 			if ($sortkey ne $ukeys[0]) {
 				@ukeys	= reverse(@ukeys);
 			}
		}
		
		my $index	= $self->_index_from_pair( $self->_index_root, @keys );
		my $ukeys1	= $self->_index_values_from_key( $index, $ukeys[0] );
		my @ukeys1	= $self->_index_values( $ukeys1, $rev );

		my @local_list;
		my $ukey1;
		my $sub		= sub {
			while (0 == scalar(@local_list)) {
 				return undef unless (scalar(@ukeys1));
				$ukey1		= shift(@ukeys1);
#				warn '>>>>>>>>> ' . Dumper( $ukeys[0], $ukey1, $data );
				my $list	= $self->_index_from_pair( $index, $ukeys[0], $ukey1 );
				@local_list	= $self->_node_values( $list );
				if ($check_dup) {
					@local_list	= grep { $_ == $ukey1 } @local_list;
				}
			}
			my $id	= shift(@local_list);
			my %data	= ($dkey => $nodes[ NODEMAP->{ $dkey } ]);
			@data{ @ukeys }	= map { $self->_id2node( $_ ) } ($ukey1, $id);
			my $st	= RDF::Trine::Statement->new( @data{qw(subject predicate object)} );
			return $st;
		};
		return RDF::Trine::Iterator::Graph->new( $sub );
	} else {
		my $dup_pos;
		my $dup_var;
		my %dup_counts;
		my %dup_var_pos;
		my $max	= 0;
		foreach my $i (0 .. 2) {
			if (blessed($nodes[ $i ]) and $nodes[ $i ]->isa('RDF::Trine::Node::Variable')) {
				my $name	= $nodes[ $i ]->name;
				push( @{ $dup_var_pos{ $name } }, $names[ $i ] );
				if (++$dup_counts{ $name } > $max) {
					$max	= $dup_counts{ $name };
					$dup_pos	= $names[ $i ];
					$dup_var	= $name;
				}
			}
		}
# 		warn Dumper($dup_pos, $dup_var, $max, \%dup_var_pos);
		
		my $rev	= 0;
		my (@order_keys, $final_key);
 		if (@orderby) {
			$rev	= 1 if ($orderby[1] eq 'DESC');
 			my $sortkey	= $variable_map{ $orderby[0] };
 			my @nodes	= ($sortkey, grep { $_ ne $sortkey } NODES);
 			@order_keys	= @nodes[0,1];
 			$final_key	= $nodes[2];
		} else {
			$final_key	= 'object';
			@order_keys	= qw(subject predicate);
		}
		if ($max > 1) {
			@order_keys	= @{ $dup_var_pos{ $dup_var } };
			my %order_keys	= map { $_ => 1 } @order_keys;
			if (3 == scalar(@order_keys)) {
				$final_key		= pop(@order_keys);
			} else {
				$final_key		= first { not($order_keys{ $_ }) } @names;
			}
		}
		
		my $subj	= $self->_index_values_from_key( $self->_index_root, $order_keys[0] );
		my @skeys	= $self->_index_values( $subj, $rev );
		my ($sid, $pid);
		my @pkeys;
		my @local_list;
		my $sub		= sub {
			while (0 == scalar(@local_list)) {
				# no more objects. go to next predicate.
				while (0 == scalar(@pkeys)) {
					# no more predicates. go to next subject.
	 				return undef unless (scalar(@skeys));
					$sid	= shift(@skeys);
# 					warn "*** using subject $sid\n";
					@pkeys	= sort { $a <=> $b } keys %{ $subj->{ $sid }{ $order_keys[1] } };
					if ($max >= 2) {
						@pkeys	= grep { $_ == $sid } @pkeys;
					}
				}
				$pid	= shift(@pkeys);
# 				warn "*** using predicate $pid\n";
				my $index	= $self->_index_from_pair( $subj, $sid, $order_keys[1] );
				my $list	= $self->_node_list_from_id( $index, $pid );
				@local_list	= $self->_node_values( $list );
				if ($max == 3) {
					@local_list	= grep { $_ == $pid } @local_list;
				}
# 				warn "---> object list: [" . join(', ', @local_list) . "]\n";
			}
			my $id	= shift(@local_list);
			my %data	= (
				$order_keys[0]	=> $sid,
				$order_keys[1]	=> $pid,
				$final_key		=> $id,
			);
			my @nodes	= map { $self->_id2node( $_ ) } (@data{qw(subject predicate object)});
			my $st	= RDF::Trine::Statement->new( @nodes );
			return $st;
		};
		return RDF::Trine::Iterator::Graph->new( $sub );
	}
}

=item C<< get_pattern ( $bgp [, $context] ) >>

Returns a stream object of all bindings matching the specified graph pattern.

=cut

sub get_pattern {
	my $self	= shift;
	my $bgp		= shift;
	my @triples	= $bgp->triples;
	if (2 == scalar(@triples)) {
		my ($t1, $t2)	= @triples;
		my @v1	= $t1->referenced_variables;
		my %v1	= map { $_ => 1 } @v1;
		my @v2	= $t2->referenced_variables;
		my @shared	= grep { exists($v1{$_}) } @v2;
		if (@shared) {
# 			warn 'there is a shared variable -- we can use a merge-join';
			# there is a shared variable -- we can use a merge-join
			my $shrkey	= $shared[0];
# 			warn "- $shrkey\n";
# 			warn $t2->as_string;
			my $i1	= $self->SUPER::get_pattern( RDF::Trine::Pattern->new( $t1 ), undef, orderby => [ $shrkey => 'ASC' ] );
			my $i2	= $self->SUPER::get_pattern( RDF::Trine::Pattern->new( $t2 ), undef, orderby => [ $shrkey => 'ASC' ] );
			
			
			$i1->next;
			$i2->next;
			
			my @results;
			while (not($i1->finished) and not($i2->finished)) {
				my $i1cur	= $i1->current->{ $shrkey };
				my $i2cur	= $i2->current->{ $shrkey };
				if ($i1->current->{ $shrkey }->equal( $i2->current->{ $shrkey } )) {
					my @matching_i2_rows;
					my $match_value	= $i1->current->{ $shrkey };
					while ($match_value->equal( $i2->current->{ $shrkey } )) {
						push( @matching_i2_rows, $i2->current );
						unless ($i2->next) {
#							warn "no more from i2";
							last;
						}
					}
					
					while ($match_value->equal( $i1->current->{ $shrkey } )) {
						foreach my $i2_row (@matching_i2_rows) {
							my $new	= $self->_join( $i1->current, $i2_row );
							push( @results, $new );
						}
						unless ($i1->next) {
#							warn "no more from i1";
							last;
						}
					}
				} elsif ($i1->current->{ $shrkey }->compare( $i2->current->{ $shrkey } ) == -1) {
					my $i1v	= $i1->current->{ $shrkey };
					my $i2v	= $i2->current->{ $shrkey };
					warn "keys don't match: $i1v <=> $i2v\n";
					$i1->next;
				} else { # ($i1->current->{ $shrkey } > $i2->current->{ $shrkey })
					my $i1v	= $i1->current->{ $shrkey };
					my $i2v	= $i2->current->{ $shrkey };
					warn "keys don't match: $i1v <=> $i2v\n";
					$i2->next;
				}
			}
			return RDF::Trine::Iterator::Bindings->new( \@results, [ $bgp->referenced_variables ] );
		} else {
			warn 'no shared variable -- cartesian product';
			# no shared variable -- cartesian product
			my $i1	= $self->SUPER::get_pattern( RDF::Trine::Pattern->new( $t1 ) );
			my $i2	= $self->SUPER::get_pattern( RDF::Trine::Pattern->new( $t2 ) );
			my @i1;
			while (my $row = $i1->next) {
				push(@i1, $row);
			}
			
			my @results;
			while (my $row2 = $i2->next) {
				foreach my $row1 (@i1) {
					push(@results, { %$row1, %$row2 });
				}
			}
			return RDF::Trine::Iterator::Bindings->new( \@results, [ $bgp->referenced_variables ] );
		}
	} else {
		return $self->SUPER::get_pattern( $bgp );
	}
}

=item C<< supports ( [ $feature ] ) >>

If C<< $feature >> is specified, returns true if the feature is supported by the
store, false otherwise. If C<< $feature >> is not specified, returns a list of
supported features.

=cut

sub supports {
	return;
}

sub _join {
	my $self	= shift;
	my $rowa	= shift;
	my $rowb	= shift;
	
	my %keysa;
	my @keysa	= keys %$rowa;
	@keysa{ @keysa }	= (1) x scalar(@keysa);
	my @shared	= grep { exists $keysa{ $_ } } (keys %$rowb);
	foreach my $key (@shared) {
		my $val_a	= $rowa->{ $key };
		my $val_b	= $rowb->{ $key };
		next unless (defined($val_a) and defined($val_b));
		my $equal	= $val_a->equal( $val_b );
		unless ($equal) {
			return;
		}
	}
	
	my $row	= { (map { $_ => $rowa->{$_} } grep { defined($rowa->{$_}) } keys %$rowa), (map { $_ => $rowb->{$_} } grep { defined($rowb->{$_}) } keys %$rowb) };
	return $row;
}

=item C<< get_contexts >>

=cut

sub get_contexts {
	croak "Contexts not supported for the Hexastore store";
}

=item C<< add_statement ( $statement [, $context] ) >>

Adds the specified C<$statement> to the underlying model.

=cut

sub add_statement {
	my $self	= shift;
	my $st		= shift;
	my $added	= 0;
	foreach my $first (NODES) {
		my $firstnode	= $st->$first();
		my $id1			= $self->_node2id( $firstnode );
		my @others		= @{ OTHERNODES->{ $first } };
		my @orders		= ([@others], [reverse @others]);
		foreach my $order (@orders) {
			my ($second, $third)	= @$order;
			my ($id2, $id3)	= map { $self->_node2id( $st->$_() ) } ($second, $third);
			my $list	= $self->_get_terminal_list( $first => $id1, $second => $id2 );
			if ($self->_add_node_to_page( $list, $id3 )) {
				$added++;
			}
		}
	}
	if ($added) {
		$self->{ size }++;
		$self->{etag} = time;
	}
}

=item C<< remove_statement ( $statement [, $context]) >>

Removes the specified C<$statement> from the underlying model.

=cut

sub remove_statement {
	my $self	= shift;
	my $st		= shift;
	my @ids		= map { $self->_node2id( $st->$_() ) } NODES;
# 	warn "*** removing statement @ids\n";
	
	my $removed	= 0;
	foreach my $first (NODES) {
		my $firstnode	= $st->$first();
		my $id1			= $self->_node2id( $firstnode );
		my @others		= @{ OTHERNODES->{ $first } };
		my @orders		= ([@others], [reverse @others]);
		foreach my $order (@orders) {
			my ($second, $third)	= @$order;
			my ($id2, $id3)	= map { $self->_node2id( $st->$_() ) } ($second, $third);
			my $list	= $self->_get_terminal_list( $first => $id1, $second => $id2 );
			if ($self->_remove_node_from_page( $list, $id3 )) {
				$removed++;
			}
# 			warn "removing $first-$second-$third $id1-$id2-$id3 from list [" . join(', ', @$list) . "]\n";
# 			warn "\t- remaining: [" . join(', ', @$list) . "]\n";
		}
	}
	
	if ($removed) {
		$self->{ size }--;
		$self->{etag} = time;
	}
}

=item C<< remove_statements ( $subject, $predicate, $object [, $context]) >>

Removes the specified C<$statement> from the underlying model.

=item C<< etag >>

Returns an Etag suitable for use in an HTTP Header.

=cut

sub etag {
	return $_[0]->{etag};
}


=item C<< nuke >>

Permanently removes all the data in the store.

=cut

sub nuke {
<<<<<<< HEAD
	my $self = shift;
	$self->{data} = $self->_new_index_page;
	$self->{node2id} = {};
	$self->{id2node} = {};
	$self->{next_id} = 1;
	$self->{size} = 0;
	return $self;
=======
    my $self = shift;
    $self->{data} = $self->_new_index_page;
    $self->{node2id} = {};
    $self->{id2node} = {};
    $self->{next_id} = 1;
    $self->{size} = 0;
		$self->{etag} = time;
    return $self;
>>>>>>> 1bc16123
}



=item C<< count_statements ($subject, $predicate, $object) >>

Returns a count of all the statements matching the specified subject,
predicate and objects. Any of the arguments may be undef to match any value.

=cut

sub count_statements {
	my $self	= shift;
	my @nodes	= @_;
	my @ids		= map { $self->_node2id( $_ ) } @nodes;
	my @names	= NODES;
	my @keys	= map { $names[$_], $ids[$_] } (0 .. $#names);
	my @dkeys;
	my @ukeys;
	foreach my $i (0 .. 2) {
		if (defined($nodes[ $i ])) {
			push( @dkeys, $names[$i] );
		} else {
			push( @ukeys, $names[$i] );
		}
	}
	@keys		= map { $_ => $self->_node2id( $nodes[ NODEMAP->{ $_ } ] ) } @dkeys;
	if (0 == scalar(@keys)) {
		return $self->{ size };
	} elsif (2 == scalar(@keys)) {
		my $index	= $self->_index_from_pair( $self->_index_root, @keys );
		return $self->_count_statements( $index, @ukeys );
	} elsif (4 == scalar(@keys)) {
		my $index	= $self->_index_from_pair( $self->_index_root, @keys[ 0,1 ] );
		my $list	= $self->_index_from_pair( $index, @keys[ 2,3 ] );
		return $self->_node_count( $list );
	} else {
		my $index	= $self->_index_from_pair( $self->_index_root, @keys[ 0,1 ] );
		my $list	= $self->_index_from_pair( $index, @keys[ 2,3 ] );
		return ($self->_page_contains_node( $list, $keys[5] ))
			? 1
			: 0;
	}
}

sub _count_statements {
	my $self	= shift;
	my $data	= shift;
	my @ukeys	= @_;
	if (1 >= scalar(@ukeys)) {
		return $self->_node_count( $data );
	} else {
		my $count	= 0;
		my $ukey	= shift(@ukeys);
		my $data	= $data->{ $ukey };
		foreach my $k (keys %$data) {
			$count	+= $self->_count_statements( $data->{ $k }, @ukeys );
		}
		return $count;
	}
}

sub _node2id {
	my $self	= shift;
	my $node	= shift;
	return undef unless (blessed($node));
	return undef if ($node->isa('RDF::Trine::Node::Variable'));
	if (exists( $self->{ node2id }{ $node->as_string } )) {
		return $self->{ node2id }{ $node->as_string };
	} else {
		my $id	= ($self->{ node2id }{ $node->as_string } = $self->{ next_id }++);
		$self->{ id2node }{ $id }	= $node;
		return $id
	}
}

sub _id2node {
	my $self	= shift;
	my $id		= shift;
	if (exists( $self->{ id2node }{ $id } )) {
		return $self->{ id2node }{ $id };
	} else {
		return undef;
	}
}

sub _seen_nodes {
	my $self	= shift;
	return values %{ $self->{ id2node } };
}

################################################################################
### The methods below are the only ones that directly access and manipulate the
### index structure. The terminal node lists, however, are manipulated by other
### methods (add_statement, remove_statement, etc.).

sub _index_root {
	my $self	= shift;
	return $self->{'data'};
}

sub _get_terminal_list {
	my $self	= shift;
	my $first	= shift;
	my $id1		= shift;
	my $second	= shift;
	my $id2		= shift;
	my $index	= $self->_index_from_pair( $self->_index_root, $first, $id1 );
	my $page	= $self->_index_from_pair( $index, $second, $id2 );
	if (ref($page)) {
		return $page;
	} else {
		my ($k1, $k2)	= sort { $a->[0] cmp $b->[0] } ([$first, $id1], [$second, $id2]);
		my $index	= $self->_index_from_pair( $self->_index_root, $k1->[0], $k1->[1] );
		unless ($index) {
			$index	= $self->_add_index_page( $self->_index_root, $k1->[0], $k1->[1] );
		}
		
		my $list	= $self->_index_from_pair( $index, $k2->[0], $k2->[1] );
		unless ($list) {
			$list	= $self->_add_list_page( $index, $k2->[0], $k2->[1] );
		}
		
		###
		
		my $index2	= $self->_index_from_pair( $self->_index_root, $k2->[0], $k2->[1] );
		unless ($index2) {
			$index2	= $self->_add_index_page( $self->_index_root, $k2->[0], $k2->[1] );
		}
		$self->_add_list_page( $index2, $k1->[0], $k1->[1], $list );
		return $list;
	}
}

#########################################
#########################################
#########################################
sub _add_list_page {
	my $self	= shift;
	my $index	= shift;
	my $key		= shift;
	my $value	= shift;
	my $list	= shift || $self->_new_list_page;
	$index->{ $key }{ $value }	= $list;
}

sub _add_index_page {
	my $self	= shift;
	my $index	= shift;
	my $key		= shift;
	my $value	= shift;
	$index->{ $key }{ $value }	= $self->_new_index_page;
}

sub _index_from_pair {
	my $self	= shift;
	my $index	= shift;
	my $key		= shift;
	my $val		= shift;
	return $index->{ $key }{ $val };
}

sub _node_list_from_id {
	my $self	= shift;
	my $index	= shift;
	my $id		= shift;
	return $index->{ $id };
}

sub _index_values_from_key {
	my $self	= shift;
	my $index	= shift;
	my $key		= shift;
	return $index->{ $key };
}

sub _index_values {
	my $self	= shift;
	my $index	= shift;
	my $rev		= shift;
	if ($rev) {
		return sort { $b <=> $a } keys %$index;
	} else {
		return sort { $a <=> $b } keys %$index;
	}
}
#########################################
#########################################
#########################################

sub _node_count {
	my $self	= shift;
	my $list	= shift;
	return scalar(@{ $list || [] });
}

sub _node_values {
	my $self	= shift;
	my $list	= shift;
	if (ref($list)) {
		return @$list;
	} else {
		return;
	}
}

sub _page_contains_node {
	my $self	= shift;
	my $list	= shift;
	my $id		= shift;
	foreach (@$list) {
		return 1 if ($_ == $id);
	}
	return 0;
}

sub _add_node_to_page {
	my $self	= shift;
	my $list	= shift;
	my $id		= shift;
	if ($self->_page_contains_node( $list, $id )) {
		return 0;
	} else {
		@$list	= sort { $a <=> $b } (@$list, $id);
		return 1;
	}
}

sub _remove_node_from_page {
	my $self	= shift;
	my $list	= shift;
	my $id		= shift;
	if ($self->_page_contains_node( $list, $id )) {
		@$list	= grep { $_ != $id } @$list;
		return 1;
	} else {
		return 0;
	}
}

sub _new_index_page {
	return { __type => 'index' };
}

sub _new_list_page {
	return [];
}

################################################################################

1;

__END__

=back

=head1 BUGS

Please report any bugs or feature requests to
C<< <gwilliams@cpan.org> >>.

=head1 AUTHOR

Gregory Todd Williams  C<< <gwilliams@cpan.org> >>

=head1 COPYRIGHT

Copyright (c) 2006-2010 Gregory Todd Williams. This
program is free software; you can redistribute it and/or modify it under
the same terms as Perl itself.

=cut<|MERGE_RESOLUTION|>--- conflicted
+++ resolved
@@ -30,11 +30,8 @@
 use List::Util qw(first);
 use Scalar::Util qw(refaddr reftype blessed);
 use Storable qw(nstore retrieve);
-<<<<<<< HEAD
 use Carp qw(croak);
-=======
 use Time::HiRes qw ( time );
->>>>>>> 1bc16123
 
 use constant NODES		=> qw(subject predicate object);
 use constant NODEMAP	=> { subject => 0, predicate => 1, object => 2, context => 3 };
@@ -610,24 +607,14 @@
 =cut
 
 sub nuke {
-<<<<<<< HEAD
 	my $self = shift;
 	$self->{data} = $self->_new_index_page;
 	$self->{node2id} = {};
 	$self->{id2node} = {};
 	$self->{next_id} = 1;
 	$self->{size} = 0;
+	$self->{etag} = time;
 	return $self;
-=======
-    my $self = shift;
-    $self->{data} = $self->_new_index_page;
-    $self->{node2id} = {};
-    $self->{id2node} = {};
-    $self->{next_id} = 1;
-    $self->{size} = 0;
-		$self->{etag} = time;
-    return $self;
->>>>>>> 1bc16123
 }
 
 
