=head1 NAME

RDF::Trine::Store::Memory - Simple in-memory RDF store

=head1 VERSION

This document describes RDF::Trine::Store::Memory version 0.122

=head1 SYNOPSIS

 use RDF::Trine::Store::Memory;

=head1 DESCRIPTION

RDF::Trine::Store::Memory provides an in-memory triple-store.

=cut

package RDF::Trine::Store::Memory;

use strict;
use warnings;
no warnings 'redefine';
use base qw(RDF::Trine::Store);

<<<<<<< HEAD
=======
our $VERSION	= 0.122;

>>>>>>> af3463e8
use Set::Scalar;
use Data::Dumper;
use List::Util qw(first);
use List::MoreUtils qw(any mesh);
use Scalar::Util qw(refaddr reftype blessed);

use RDF::Trine::Error;

######################################################################

my @pos_names;
our $VERSION;
BEGIN {
	$VERSION	= "0.121";
	$RDF::Trine::Store::STORE_CLASSES{ __PACKAGE__ }	= $VERSION;
	@pos_names	= qw(subject predicate object context);
}

######################################################################

=head1 METHODS

=over 4

=item C<< new () >>

Returns a new memory-backed storage object.

=cut

sub new {
	my $class	= shift;
	my $self	= bless({
		size		=> 0,
		statements	=> [],
		subject		=> {},
		predicate	=> {},
		object		=> {},
		context		=> {},
		ctx_nodes	=> {},
	}, $class);
	return $self;
}

sub _new_with_string {
	my $class	= shift;
	my $config	= shift;
	return $class->new();
}

=item C<< temporary_store >>

Returns a temporary (empty) triple store.

=cut

sub temporary_store {
	my $class	= shift;
	return $class->new();
}

=item C<< get_statements ( $subject, $predicate, $object [, $context] ) >>

Returns a stream object of all statements matching the specified subject,
predicate and objects. Any of the arguments may be undef to match any value.

=cut

sub get_statements {
	my $self	= shift;
	my @nodes	= @_[0..3];
	my $bound	= 0;
	my %bound;
	
	my $use_quad	= 0;
	if (scalar(@_) >= 4) {
		$use_quad	= 1;
		my $g	= $nodes[3];
		if (blessed($g) and not($g->is_variable)) {
			$bound++;
			$bound{ 3 }	= $g;
		}
	}
	
	foreach my $pos (0 .. 2) {
		my $n	= $nodes[ $pos ];
		if (blessed($n) and not($n->is_variable)) {
			$bound++;
			$bound{ $pos }	= $n;
		}
	}
	
	my $iter	= ($use_quad)
				? $self->_get_statements_quad( $bound, %bound )
				: $self->_get_statements_triple( $bound, %bound );
	return $iter;
}

sub _get_statements_triple {
	my $self	= shift;
	my $bound	= shift;
	my %bound	= @_;
	
	my $match_set	= Set::Scalar->new( 0 .. $#{ $self->{statements} } );
	if ($bound) {
# 		warn "getting $bound-bound statements";
		my @pos		= keys %bound;
		my @names	= @pos_names[ @pos ];
# 		warn "\tbound nodes are: " . join(', ', @names) . "\n";
		
		my @sets;
		foreach my $i (0 .. $#pos) {
			my $pos	= $pos[ $i ];
			my $node	= $bound{ $pos };
			my $string	= $node->as_string;
# 			warn $node . " has string: '" . $string . "'\n";
			my $hash	= $self->{$names[$i]};
			my $set		= $hash->{ $string };
			push(@sets, $set);
		}
		
		foreach my $s (@sets) {
			unless (blessed($s)) {
				return RDF::Trine::Iterator::Graph->new();
			}
		}
		
# 		warn "initial set: $i\n";
		while (@sets) {
			my $s	= shift(@sets);
# 			warn "new set: $s\n";
			$match_set	= $match_set->intersection($s);
# 			warn "intersection: $i";
		}
	}
	
	my $open	= 1;
	my %seen;
	my $sub	= sub {
		while (1) {
			my $e = $match_set->each();
			unless (defined($e)) {
				$open	= 0;
				return;
			}
			
			my $st		= $self->{statements}[ $e++ ];
			unless (blessed($st)) {
				next;
			}
			my @nodes	= $st->nodes;
			my $triple	= RDF::Trine::Statement->new( @nodes[0..2] );
			if ($seen{ $triple->as_string }++) {
# 				warn "already seen " . $triple->as_string . "\n" if ($::debug);
				next;
			}
#			warn "returning statement from $bound-bound iterator: " . $triple->as_string . "\n";
			return $triple;
		}
	};
	return RDF::Trine::Iterator::Graph->new( $sub );
}

sub _get_statements_quad {
	my $self	= shift;
	my $bound	= shift;
	my %bound	= @_;
	if ($bound == 0) {
# 		warn "getting all statements";
# 		warn Dumper($self);
		my $i	= 0;
		my $sub	= sub {
# 			warn "quad iter called with i=$i, last=" . $#{ $self->{statements} };
			return unless ($i <= $#{ $self->{statements} });
			my $st	= $self->{statements}[ $i ];
# 			warn $st;
			while (not(blessed($st))) {
				$st	= $self->{statements}[ ++$i ];
# 				warn "null st. next: $st";
			}
			$i++;
			return $st;
		};
# 		warn "returning all quads sub $sub";
		return RDF::Trine::Iterator::Graph->new( $sub );
	}
	
	my $match_set;
	if ($bound == 1) {
# 		warn "getting 1-bound statements";
		my ($pos)		= keys %bound;
		my $name		= $pos_names[ $pos ];
# 		warn "\tbound node is $name\n";
		my $node	= $bound{ $pos };
		my $string	= $node->as_string;
		$match_set	= $self->{$name}{ $string };
# 		warn "\tmatching statements: $match_set\n";
		unless (blessed($match_set)) {
			return RDF::Trine::Iterator::Graph->new();
		}
	} else {
# 		warn "getting $bound-bound statements";
		my @pos		= keys %bound;
		my @names	= @pos_names[ @pos ];
# 		warn "\tbound nodes are: " . join(', ', @names) . "\n";
		
		my @sets;
		foreach my $i (0 .. $#pos) {
			my $pos	= $pos[ $i ];
			my $node	= $bound{ $pos };
			my $string	= $node->as_string;
# 			warn $node . " has string: '" . $string . "'\n";
			my $hash	= $self->{$names[$i]};
			my $set		= $hash->{ $string };
			push(@sets, $set);
		}
		
		foreach my $s (@sets) {
			unless (blessed($s)) {
				return RDF::Trine::Iterator::Graph->new();
			}
		}
		my $i	= shift(@sets);
# 		warn "initial set: $i\n";
		while (@sets) {
			my $s	= shift(@sets);
# 			warn "new set: $s\n";
			$i	= $i->intersection($s);
# 			warn "intersection: $i";
		}
		$match_set	= $i;
# 		warn "\tmatching statements: $match_set\n";
	}
	
	my $open	= 1;
	my @e		= $match_set->elements;
	my $sub	= sub {
		unless (scalar(@e)) {
			$open	= 0;
			return;
		}
		my $e = shift(@e);
# 		warn "quad iterator returning statement $e";
		
		my $st	= $self->{statements}[ $e ];
# 		warn "returning statement from $bound-bound iterator: " . $st->as_string . "\n";
		return $st;
	};
	return RDF::Trine::Iterator::Graph->new( $sub );
}

=item C<< get_contexts >>

Returns an RDF::Trine::Iterator over the RDF::Trine::Node objects comprising
the set of contexts of the stored quads.

=cut

sub get_contexts {
	my $self	= shift;
	my @ctx		= values %{ $self->{ ctx_nodes } };
 	return RDF::Trine::Iterator->new( \@ctx );
}

=item C<< add_statement ( $statement [, $context] ) >>

Adds the specified C<$statement> to the underlying model.

=cut

sub add_statement {
	my $self	= shift;
	my $st		= shift;
	my $context	= shift;
	
	if ($st->isa( 'RDF::Trine::Statement::Quad' )) {
		if (blessed($context)) {
			throw RDF::Trine::Error::MethodInvocationError -text => "add_statement cannot be called with both a quad and a context";
		}
	} else {
		my @nodes	= $st->nodes;
		if (blessed($context)) {
			$st	= RDF::Trine::Statement::Quad->new( @nodes[0..2], $context );
		} else {
			my $nil	= RDF::Trine::Node::Nil->new();
			$st	= RDF::Trine::Statement::Quad->new( @nodes[0..2], $nil );
		}
	}
	
	my $count	= $self->count_statements( $st->nodes );
	if ($count == 0) {
		$self->{size}++;
		my $id	= scalar(@{ $self->{ statements } });
		push( @{ $self->{ statements } }, $st );
		foreach my $pos (0 .. $#pos_names) {
			my $name	= $pos_names[ $pos ];
			my $node	= $st->$name();
			my $string	= $node->as_string;
			my $set	= $self->{$name}{ $string };
			unless (blessed($set)) {
				$set	= Set::Scalar->new();
				$self->{$name}{ $string }	= $set;
			}
			$set->insert( $id );
		}
		
		my $ctx	= $st->context;
		my $str	= $ctx->as_string;
		unless (exists $self->{ ctx_nodes }{ $str }) {
			$self->{ ctx_nodes }{ $str }	= $ctx;
		}
# 	} else {
# 		warn "store already has statement " . $st->as_string;
	}
	return;
}

=item C<< remove_statement ( $statement [, $context]) >>

Removes the specified C<$statement> from the underlying model.

=cut

sub remove_statement {
	my $self	= shift;
	my $st		= shift;
	my $context	= shift;
	
	if ($st->isa( 'RDF::Trine::Statement::Quad' )) {
		if (blessed($context)) {
			throw RDF::Trine::Error::MethodInvocationError -text => "remove_statement cannot be called with both a quad and a context";
		}
	} else {
		my @nodes	= $st->nodes;
		if (blessed($context)) {
			$st	= RDF::Trine::Statement::Quad->new( @nodes[0..2], $context );
		} else {
			my $nil	= RDF::Trine::Node::Nil->new();
			$st	= RDF::Trine::Statement::Quad->new( @nodes[0..2], $nil );
		}
	}

	my @nodes	= $st->nodes;
	my $count	= $self->count_statements( @nodes[ 0..3 ] );
# 	warn "remove_statement: count of statement is $count";
	if ($count > 0) {
		$self->{size}--;
		my $id	= $self->_statement_id( $st->nodes );
# 		warn "removing statement $id: " . $st->as_string . "\n";
		$self->{statements}[ $id ]	= undef;
		foreach my $pos (0 .. 3) {
			my $name	= $pos_names[ $pos ];
			my $node	= $st->$name();
			my $str		= $node->as_string;
			my $set		= $self->{$name}{ $str };
			$set->delete( $id );
			if ($set->size == 0) {
				if ($pos == 3) {
					delete $self->{ ctx_nodes }{ $str };
				}
				delete $self->{$name}{ $str };
			}
		}
	}
	return;
}

=item C<< remove_statements ( $subject, $predicate, $object [, $context]) >>

Removes the specified C<$statement> from the underlying model.

=cut

sub remove_statements {
	my $self	= shift;
	my $subj	= shift;
	my $pred	= shift;
	my $obj		= shift;
	my $context	= shift;
	my $iter	= $self->get_statements( $subj, $pred, $obj, $context );
	while (my $st = $iter->next) {
		$self->remove_statement( $st );
	}
}

=item C<< count_statements ( $subject, $predicate, $object, $context ) >>

Returns a count of all the statements matching the specified subject,
predicate, object, and context. Any of the arguments may be undef to match any
value.

=cut

sub count_statements {
	my $self	= shift;
	my @nodes	= @_[0..3];
	my $bound	= 0;
	my %bound;
	
	my $use_quad	= 0;
	if (scalar(@_) >= 4) {
		$use_quad	= 1;
# 		warn "count statements with quad" if ($::debug);
		my $g	= $nodes[3];
		if (blessed($g) and not($g->is_variable)) {
			$bound++;
			$bound{ 3 }	= $g;
		}
	}
	
	foreach my $pos (0 .. 2) {
		my $n	= $nodes[ $pos ];
# 		unless (blessed($n)) {
# 			$n	= RDF::Trine::Node::Nil->new();
# 			$nodes[ $pos ]	= $n;
# 		}
		
		if (blessed($n) and not($n->is_variable)) {
			$bound++;
			$bound{ $pos }	= $n;
		}
	}
	
# 	warn "use quad: $use_quad\n" if ($::debug);
# 	warn "bound: $bound\n" if ($::debug);
	if ($use_quad) {
		if ($bound == 0) {
# 			warn "counting all statements";
			return $self->size;
		} elsif ($bound == 1) {
			my ($pos)	= keys %bound;
			my $name	= $pos_names[ $pos ];
			my $set		= $self->{$name}{ $bound{ $pos }->as_string };
# 			warn Dumper($set) if ($::debug);
			unless (blessed($set)) {
				return 0;
			}
			return $set->size;
		} else {
			my @pos		= keys %bound;
			my @names	= @pos_names[ @pos ];
			my @sets;
			foreach my $i (0 .. $#names) {
				my $pos		= $pos[ $i ];
				my $setname	= $names[ $i ];
				my $data	= $self->{ $setname };
				
				my $node	= $bound{ $pos };
				my $str		= $node->as_string;
				my $set		= $data->{ $str };
				push( @sets, $set );
			}
			foreach my $s (@sets) {
# 				warn "set: " . Dumper($s) if ($::debug);
				unless (blessed($s)) {
# 					warn "*** returning zero" if ($::debug);
					return 0;
				}
			}
			my $i	= shift(@sets);
			while (@sets) {
				my $s	= shift(@sets);
				$i	= $i->intersection($s);
			}
			return $i->size;
		}
	} else {
		# use_quad is false here
		# we're counting distinct (s,p,o) triples from the quadstore
		my $count	= 0;
		my $iter	= $self->get_statements( @nodes[ 0..2 ] );
		while (my $st = $iter->next) {
# 			warn $st->as_string if ($::debug);
			$count++;
		}
		return $count;
	}
}

=item C<< size >>

Returns the number of statements in the store.

=cut

sub size {
	my $self	= shift;
	my $size	= $self->{size};
	return $size;
}

sub _statement_id {
	my $self	= shift;
	my @nodes	= @_;
	foreach my $pos (0 .. 3) {
		my $n	= $nodes[ $pos ];
# 		unless (blessed($n)) {
# 			$n	= RDF::Trine::Node::Nil->new();
# 			$nodes[ $pos ]	= $n;
# 		}
	}
	
	my ($subj, $pred, $obj, $context)	= @nodes;
	
	my @pos		= (0 .. 3);
	my @names	= @pos_names[ @pos ];
	my @sets;
	foreach my $i (0 .. $#names) {
		my $pos		= $pos[ $i ];
		my $setname	= $names[ $i ];
		my $data	= $self->{ $setname };
		my $node	= $nodes[ $pos ];
		my $str		= $node->as_string;
		my $set		= $data->{ $str };
		push( @sets, $set );
	}
	
	foreach my $s (@sets) {
		unless (blessed($s)) {
			return -1;
		}
	}
	my $i	= shift(@sets);
	while (@sets) {
		my $s	= shift(@sets);
		$i	= $i->intersection($s);
	}
	if ($i->size == 1) {
		my ($id)	= $i->members;
		return $id;
	} else {
		return -1;
	}
}

# sub _debug {
# 	my $self	= shift;
# 	my $size	= scalar(@{ $self->{statements} });
# 	warn "Memory quad-store contains " . $size . " statements:\n";
# 	foreach my $st (@{ $self->{statements} }) {
# 		if (blessed($st)) {
# 			warn $st->as_string . "\n";
# 		}
# 	}
# }

1;

__END__

=back

=head1 BUGS

Please report any bugs or feature requests to C<< <gwilliams@cpan.org> >>.

=head1 AUTHOR

Gregory Todd Williams  C<< <gwilliams@cpan.org> >>

=head1 COPYRIGHT

Copyright (c) 2006-2010 Gregory Todd Williams. All rights reserved. This
program is free software; you can redistribute it and/or modify it under
the same terms as Perl itself.

=cut<|MERGE_RESOLUTION|>--- conflicted
+++ resolved
@@ -23,11 +23,6 @@
 no warnings 'redefine';
 use base qw(RDF::Trine::Store);
 
-<<<<<<< HEAD
-=======
-our $VERSION	= 0.122;
-
->>>>>>> af3463e8
 use Set::Scalar;
 use Data::Dumper;
 use List::Util qw(first);
@@ -41,7 +36,7 @@
 my @pos_names;
 our $VERSION;
 BEGIN {
-	$VERSION	= "0.121";
+	$VERSION	= "0.122";
 	$RDF::Trine::Store::STORE_CLASSES{ __PACKAGE__ }	= $VERSION;
 	@pos_names	= qw(subject predicate object context);
 }
