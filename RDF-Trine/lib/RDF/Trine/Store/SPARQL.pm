--- conflicted
+++ resolved
@@ -80,19 +80,15 @@
 	my $class	= shift;
 	my $url		= shift;
 	my $u		= RDF::Trine->default_useragent->clone;
-<<<<<<< HEAD
+
 	$u->default_headers->push_header
         ('Accept' => join(', ', qw(application/sparql-results+xml;q=0.9
                                    application/rdf+xml;q=0.5
                                    text/turtle;q=0.7
                                    text/xml)));
 
-=======
-	$u->default_headers->push_header( 'Accept' => "application/sparql-results+xml;q=0.9,application/rdf+xml;q=0.5,text/turtle;q=0.7,text/xml" );
-	
 	push(@{ $u->requests_redirectable }, 'POST');
-	
->>>>>>> dc1a59d6
+
 	my $self	= bless({
 		ua		=> $u,
 		url		=> $url,
@@ -549,16 +545,13 @@
 	my $self	= shift;
 	my $sparql	= shift;
 	my $ua		= $self->{ua};
-	
+
 # 	warn $sparql;
-	
+
 	my $url			= $self->{url};
-<<<<<<< HEAD
-	my $response	= $ua->post( $url, { query => $sparql } );
-=======
 	my $req			= POST($url, [ update => $sparql ]);
 	my $response	= $ua->request($req);
->>>>>>> dc1a59d6
+
 	if ($response->is_success) {
 		return RDF::Trine::Iterator::Boolean->new( [ 1 ] );
 	} else {
