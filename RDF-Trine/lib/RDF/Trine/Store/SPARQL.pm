=head1 NAME

RDF::Trine::Store::SPARQL - RDF Store proxy for a SPARQL endpoint

=head1 VERSION

This document describes RDF::Trine::Store::SPARQL version 0.122

=head1 SYNOPSIS

 use RDF::Trine::Store::SPARQL;

=head1 DESCRIPTION

RDF::Trine::Store::SPARQL provides a RDF::Trine::Store API to interact with a
remote SPARQL endpoint.

=cut

package RDF::Trine::Store::SPARQL;

use strict;
use warnings;
no warnings 'redefine';
use base qw(RDF::Trine::Store);

<<<<<<< HEAD
=======
our $VERSION	= 0.122;

>>>>>>> af3463e8
use Set::Scalar;
use URI::Escape;
use Data::Dumper;
use List::Util qw(first);
use List::MoreUtils qw(any mesh);
use Scalar::Util qw(refaddr reftype blessed);

use RDF::Trine::Error qw(:try);

######################################################################

my @pos_names;
our $VERSION;
BEGIN {
	$VERSION	= "0.121";
	$RDF::Trine::Store::STORE_CLASSES{ __PACKAGE__ }	= $VERSION;
	@pos_names	= qw(subject predicate object context);
}

######################################################################

=head1 METHODS

=over 4

=item C<< new ( $url ) >>

Returns a new storage object that will act as a proxy for the SPARQL endpoint
accessible via the supplied C<$url>.

=cut

sub new {
	my $class	= shift;
	my $url		= shift;
	my $u = LWP::UserAgent->new( agent => "RDF::Trine/${RDF::Trine::VERSION}" );
	$u->default_headers->push_header( 'Accept' => "application/sparql-results+xml;q=0.9,application/rdf+xml;q=0.5,text/turtle;q=0.7,text/xml" );
	
	my $self	= bless({
		ua		=> $u,
		url		=> $url,
	}, $class);
	return $self;
}

sub _new_with_string {
	my $class	= shift;
	my $config	= shift;
	return $class->new( $config );
}

=item C<< get_statements ( $subject, $predicate, $object [, $context] ) >>

Returns a stream object of all statements matching the specified subject,
predicate and objects. Any of the arguments may be undef to match any value.

=cut

sub get_statements {
	my $self	= shift;
	my @nodes	= @_[0..3];
	my $bound	= 0;
	my %bound;
	
	my $use_quad	= 0;
	if (scalar(@_) >= 4) {
		$use_quad	= 1;
		my $g	= $nodes[3];
		if (blessed($g) and not($g->is_variable)) {
			$bound++;
			$bound{ 3 }	= $g;
		}
	}
	
	my @var_map	= qw(s p o g);
	my %var_map	= map { $var_map[$_] => $_ } (0 .. $#var_map);
	my @node_map;
	foreach my $i (0 .. $#nodes) {
		if (not(blessed($nodes[$i])) or $nodes[$i]->is_variable) {
			$nodes[$i]	= RDF::Trine::Node::Variable->new( $var_map[ $i ] );
		}
	}
	
	my $node_count	= ($use_quad) ? 4 : 3;
	my $st_class	= ($use_quad) ? 'RDF::Trine::Statement::Quad' : 'RDF::Trine::Statement';
	my @triple	= @nodes[ 0..2 ];
	my $iter;
	if ($use_quad) {
		my @vars	= grep { $_->is_variable } @nodes;
		my $names	= join(' ', map { '?' . $_->name } @vars);
		my $nodes	= join(' ', map { ($_->is_variable) ? '?' . $_->name : $_->as_ntriples } @triple);
		my $g		= $nodes[3]->is_variable ? '?g' : $nodes[3]->as_ntriples;
		$iter	= $self->_get_iterator( <<"END" );
SELECT $names WHERE {
	GRAPH $g {
		$nodes
	}
}
END
	} else {
		my @vars	= grep { $_->is_variable } @triple;
		my $names	= join(' ', map { '?' . $_->name } @vars);
		my $nodes	= join(' ', map { ($_->is_variable) ? '?' . $_->name : $_->as_ntriples } @triple);
		$iter	= $self->_get_iterator( <<"END" );
SELECT $names WHERE { $nodes }
END
	}
	my $sub		= sub {
		my $row	= $iter->next;
		return unless $row;
		my @triple;
		foreach my $i (0 .. ($node_count-1)) {
			if ($nodes[$i]->is_variable) {
				$triple[$i]	= $row->{ $nodes[$i]->name };
			} else {
				$triple[$i]	= $nodes[$i];
			}
		}
		my $triple	= $st_class->new( @triple );
		return $triple;
	};
	return RDF::Trine::Iterator::Graph->new( $sub );
}

=item C<< get_pattern ( $bgp [, $context] ) >>

Returns a stream object of all bindings matching the specified graph pattern.

=cut

sub get_pattern {
	my $self	= shift;
	my $bgp		= shift;
	my $context	= shift;
	my @args	= @_;
	my %args	= @args;
	
	if ($bgp->isa('RDF::Trine::Statement')) {
		$bgp	= RDF::Trine::Pattern->new($bgp);
	}
	
	my %iter_args;
	my @triples	= grep { $_->type eq 'TRIPLE' } $bgp->triples;
	my @quads	= grep { $_->type eq 'QUAD' } $bgp->triples;
	
	my @tripless;
	foreach my $t (@triples) {
		my @nodes	= $t->nodes;
		my @nodess;
		foreach my $n (@nodes) {
			push(@nodess, ($n->is_variable ? '?' . $n->name : $n->as_ntriples));
		}
		push(@tripless, join(' ', @nodess) . ' .');
	}
	my $triples	= join("\n\t", @tripless);
	my $quads	= '';
	if (@quads) {
		return $self->SUPER::get_pattern( $bgp, $context, @args );
		throw RDF::Trine::Error::UnimplementedError -text => "SPARQL get_pattern quad support not implemented";
	}
	
	my $sparql	= <<"END";
SELECT * WHERE {
	$triples
	$quads
}
END
	if (my $o = delete $args{orderby}) {
		my @order;
		while (@$o) {
			my ($k,$order)	= splice(@$o,0,2,());
			push(@order, "${order}(?$k)");
		}
		if (@order) {
			$sparql	.= "ORDER BY " . join(' ', @order);
		}
	}
	
	my $iter	= $self->_get_iterator( $sparql );
	return $iter;
}

=item C<< get_contexts >>

Returns an RDF::Trine::Iterator over the RDF::Trine::Node objects comprising
the set of contexts of the stored quads.

=cut

sub get_contexts {
	my $self	= shift;
	my $sparql	= 'SELECT DISTINCT ?g WHERE { GRAPH ?g {} }';
	my $iter	= $self->_get_iterator( $sparql );
	my $sub	= sub {
		my $row	= $iter->next;
		return unless $row;
		my $g	= $row->{g};
		return $g;
	};
	return RDF::Trine::Iterator->new( $sub );
}

=item C<< add_statement ( $statement [, $context] ) >>

Adds the specified C<$statement> to the underlying model.

=cut

sub add_statement {
	my $self	= shift;
	my $st		= shift;
	my $context	= shift;
	
	throw RDF::Trine::Error::UnimplementedError;
}

=item C<< remove_statement ( $statement [, $context]) >>

Removes the specified C<$statement> from the underlying model.

=cut

sub remove_statement {
	my $self	= shift;
	my $st		= shift;
	my $context	= shift;

	throw RDF::Trine::Error::UnimplementedError;
}

=item C<< remove_statements ( $subject, $predicate, $object [, $context]) >>

Removes the specified C<$statement> from the underlying model.

=cut

sub remove_statements {
	my $self	= shift;
	my $subj	= shift;
	my $pred	= shift;
	my $obj		= shift;
	my $context	= shift;

	throw RDF::Trine::Error::UnimplementedError;
	my $iter	= $self->get_statements( $subj, $pred, $obj, $context );
	while (my $st = $iter->next) {
		$self->remove_statement( $st );
	}
}

=item C<< count_statements ( $subject, $predicate, $object, $context ) >>

Returns a count of all the statements matching the specified subject,
predicate, object, and context. Any of the arguments may be undef to match any
value.

=cut

sub count_statements {
	my $self	= shift;
	my @nodes	= @_[0..3];
	my $bound	= 0;
	my %bound;
	
	my $use_quad	= 0;
	if (scalar(@_) >= 4) {
		$use_quad	= 1;
# 		warn "count statements with quad" if ($::debug);
		my $g	= $nodes[3];
		if (blessed($g) and not($g->is_variable)) {
			$bound++;
			$bound{ 3 }	= $g;
		}
	}
	
	# XXX try to send a COUNT() query and fall back if it fails
	my $iter	= $self->get_statements( @_ );
	my $count	= 0;
	while (my $st = $iter->next) {
		$count++;
	}
	return $count;
}

=item C<< size >>

Returns the number of statements in the store.

=cut

sub size {
	my $self	= shift;
	return $self->count_statements( undef, undef, undef, undef );
}

sub _get_iterator {
	my $self	= shift;
	my $sparql	= shift;
	my $handler	= RDF::Trine::Iterator::SAXHandler->new();
	my $p		= XML::SAX::ParserFactory->parser(Handler => $handler);
	my $ua		= $self->{ua};
	
# 	warn $sparql;
	
	my $url			= $self->{url} . '?query=' . uri_escape($sparql);
	my $response	= $ua->get( $url );
	if ($response->is_success) {
		$p->parse_string( $response->content );
		return $handler->iterator;
	} else {
		my $status		= $response->status_line;
		my $endpoint	= $self->{url};
#		warn "url: $url\n";
#		warn $sparql;
		throw RDF::Trine::Error -text => "Error making remote SPARQL call to endpoint $endpoint ($status)";
	}
}

1;

__END__

=back

=head1 BUGS

Please report any bugs or feature requests to C<< <gwilliams@cpan.org> >>.

=head1 AUTHOR

Gregory Todd Williams  C<< <gwilliams@cpan.org> >>

=head1 COPYRIGHT

Copyright (c) 2006-2010 Gregory Todd Williams. All rights reserved. This
program is free software; you can redistribute it and/or modify it under
the same terms as Perl itself.

=cut<|MERGE_RESOLUTION|>--- conflicted
+++ resolved
@@ -24,11 +24,6 @@
 no warnings 'redefine';
 use base qw(RDF::Trine::Store);
 
-<<<<<<< HEAD
-=======
-our $VERSION	= 0.122;
-
->>>>>>> af3463e8
 use Set::Scalar;
 use URI::Escape;
 use Data::Dumper;
@@ -43,7 +38,7 @@
 my @pos_names;
 our $VERSION;
 BEGIN {
-	$VERSION	= "0.121";
+	$VERSION	= "0.122";
 	$RDF::Trine::Store::STORE_CLASSES{ __PACKAGE__ }	= $VERSION;
 	@pos_names	= qw(subject predicate object context);
 }
