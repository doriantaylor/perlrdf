=head1 NAME

RDF::Trine::Store::SPARQL - RDF Store proxy for a SPARQL endpoint

=head1 VERSION

This document describes RDF::Trine::Store::SPARQL version 1.007

=head1 SYNOPSIS

 use RDF::Trine::Store::SPARQL;

=head1 DESCRIPTION

RDF::Trine::Store::SPARQL provides a RDF::Trine::Store API to interact with a
remote SPARQL endpoint.

=cut

package RDF::Trine::Store::SPARQL;

use strict;
use warnings;
no warnings 'redefine';
use base qw(RDF::Trine::Store);

use URI::Escape;
use Data::Dumper;
use List::Util qw(first);
use Scalar::Util qw(refaddr reftype blessed);

use RDF::Trine::Error qw(:try);

######################################################################

my @pos_names;
our $VERSION;
BEGIN {
	$VERSION	= "1.007";
	my $class	= __PACKAGE__;
	$RDF::Trine::Store::STORE_CLASSES{ $class }	= $VERSION;
	@pos_names	= qw(subject predicate object context);
}

######################################################################

=head1 METHODS

Beyond the methods documented below, this class inherits methods from the
L<RDF::Trine::Store> class.

=over 4

=item C<< new ( $url ) >>

Returns a new storage object that will act as a proxy for the SPARQL endpoint
accessible via the supplied C<$url>.

=item C<new_with_config ( $hashref )>

Returns a new storage object configured with a hashref with certain
keys as arguments.

The C<storetype> key must be C<SPARQL> for this backend.

The following key must also be used:

=over

=item C<url>

The URL of the remote endpoint.

=back

=cut

sub new {
	my $class	= shift;
	my $url		= shift;
<<<<<<< HEAD
	my $u       = shift ||
        LWP::UserAgent->new(
            agent => "RDF::Trine/${RDF::Trine::VERSION}",
            keep_alive => 1,
        );
	$u->default_headers->push_header
        ('Accept' => join(', ', qw(application/sparql-results+xml;q=0.9
                                   application/rdf+xml;q=0.5
                                   text/turtle;q=0.7
                                   text/xml)));

=======
	my $u		= RDF::Trine->default_useragent->clone;
	$u->default_headers->push_header( 'Accept' => "application/sparql-results+xml;q=0.9,application/rdf+xml;q=0.5,text/turtle;q=0.7,text/xml" );
	
>>>>>>> 58047950
	my $self	= bless({
		ua		=> $u,
		url		=> $url,
	}, $class);

	return $self;
}

sub _new_with_string {
	my $class	= shift;
	my $config	= shift;
	return $class->new( $config );
}

=item C<< new_with_config ( \%config ) >>

Returns a new RDF::Trine::Store object based on the supplied configuration hashref.

=cut

sub new_with_config {
	my $proto	= shift;
	my $config	= shift;
	$config->{storetype}	= 'SPARQL';
	return $proto->SUPER::new_with_config( $config );
}

sub _new_with_config {
	my $class	= shift;
	my $config	= shift;
	return $class->new( $config->{url} );
}

sub _config_meta {
	return {
		required_keys	=> [qw(url)],
		fields			=> {
			url	=> { description => 'Endpoint URL', type => 'string' },
		}
	}
}


=item C<< get_statements ( $subject, $predicate, $object [, $context] ) >>

Returns a stream object of all statements matching the specified subject,
predicate and objects. Any of the arguments may be undef to match any value.

=cut

sub get_statements {
	my $self	= shift;
	my @nodes	= @_[0..3];
	my $bound	= 0;
	my %bound;
	
	my $use_quad	= 0;
	if (scalar(@_) >= 4) {
		my $g	= $nodes[3];
		if (blessed($g) and not($g->is_variable) and not($g->is_nil)) {
			$use_quad	= 1;
			$bound++;
			$bound{ 3 }	= $g;
		}
	}
	
	my @var_map	= qw(s p o g);
	my %var_map	= map { $var_map[$_] => $_ } (0 .. $#var_map);
	my @node_map;
	foreach my $i (0 .. $#nodes) {
		if (not(blessed($nodes[$i])) or $nodes[$i]->is_variable) {
			$nodes[$i]	= RDF::Trine::Node::Variable->new( $var_map[ $i ] );
		}
	}
	
	my $node_count	= ($use_quad) ? 4 : 3;
	my $st_class	= ($use_quad) ? 'RDF::Trine::Statement::Quad' : 'RDF::Trine::Statement';
	my @triple	= @nodes[ 0..2 ];
	my $iter;
	if ($use_quad) {
		my @vars	= grep { $_->is_variable } @nodes;
		my $names	= join(' ', map { '?' . $_->name } @vars);
		my $nodes	= join(' ', map { ($_->is_variable) ? '?' . $_->name : $_->as_ntriples } @triple);
		my $g		= $nodes[3]->is_variable ? '?g' : $nodes[3]->as_ntriples;
		$iter	= $self->get_sparql( <<"END" );
SELECT $names WHERE {
	GRAPH $g {
		$nodes
	}
}
END
	} else {
		my @vars	= grep { $_->is_variable } @triple;
		my $names	= join(' ', map { '?' . $_->name } @vars);
		my $nodes	= join(' ', map { ($_->is_variable) ? '?' . $_->name : $_->as_ntriples } @triple);
		$iter	= $self->get_sparql( <<"END" );
SELECT $names WHERE { $nodes }
END
	}
	my $sub		= sub {
		my $row	= $iter->next;
		return unless $row;
		my @triple;
		foreach my $i (0 .. ($node_count-1)) {
			if ($nodes[$i]->is_variable) {
				$triple[$i]	= $row->{ $nodes[$i]->name };
			} else {
				$triple[$i]	= $nodes[$i];
			}
		}
		my $triple	= $st_class->new( @triple );
		return $triple;
	};
	return RDF::Trine::Iterator::Graph->new( $sub );
}

=item C<< get_pattern ( $bgp [, $context] ) >>

Returns an iterator object of all bindings matching the specified graph pattern.

=cut

sub get_pattern {
	my $self	= shift;
	my $bgp		= shift;
	my $context	= shift;
	my @args	= @_;
	my %args	= @args;
	
	if ($bgp->isa('RDF::Trine::Statement')) {
		$bgp	= RDF::Trine::Pattern->new($bgp);
	}
	
	my %iter_args;
	my @triples	= grep { $_->type eq 'TRIPLE' } $bgp->triples;
	my @quads	= grep { $_->type eq 'QUAD' } $bgp->triples;
	
	my @tripless;
	foreach my $t (@triples) {
		my @nodes	= $t->nodes;
		my @nodess;
		foreach my $n (@nodes) {
			push(@nodess, ($n->is_variable ? '?' . $n->name : $n->as_ntriples));
		}
		push(@tripless, join(' ', @nodess) . ' .');
	}
	my $triples	= join("\n\t", @tripless);
	my $quads	= '';
	if (@quads) {
		return $self->SUPER::get_pattern( $bgp, $context, @args );
		throw RDF::Trine::Error::UnimplementedError -text => "SPARQL get_pattern quad support not implemented";
	}
	
	my $sparql	= <<"END";
SELECT * WHERE {
	$triples
	$quads
}
END
	if (my $o = delete $args{orderby}) {
		my @order;
		while (@$o) {
			my ($k,$order)	= splice(@$o,0,2,());
			push(@order, "${order}(?$k)");
		}
		if (@order) {
			$sparql	.= "ORDER BY " . join(' ', @order);
		}
	}
	
	my $iter	= $self->get_sparql( $sparql );
	return $iter;
}

=item C<< get_contexts >>

Returns an RDF::Trine::Iterator over the RDF::Trine::Node objects comprising
the set of contexts of the stored quads.

=cut

sub get_contexts {
	my $self	= shift;
	my $sparql	= 'SELECT DISTINCT ?g WHERE { GRAPH ?g {} }';
	my $iter	= $self->get_sparql( $sparql );
	my $sub	= sub {
		my $row	= $iter->next;
		return unless $row;
		my $g	= $row->{g};
		return $g;
	};
	return RDF::Trine::Iterator->new( $sub );
}

=item C<< add_statement ( $statement [, $context] ) >>

Adds the specified C<$statement> to the underlying model.

=cut

sub add_statement {
	my $self	= shift;
	my $st		= shift;
	my $context	= shift;
	unless (blessed($st) and $st->isa('RDF::Trine::Statement')) {
		throw RDF::Trine::Error::MethodInvocationError -text => "Not a valid statement object passed to add_statement";
	}
	
	if ($self->_bulk_ops) {
		push(@{ $self->{ ops } }, ['_add_statements', $st, $context]);
	} else {
		my $sparql	= $self->_add_statements_sparql( [ $st, $context ] );
		my $iter	= $self->_get_post_iterator( $sparql );
		my $row		= $iter->next;
	}
	return;
}

sub _add_statements_sparql {
	my $self	= shift;
	my @parts;
	foreach my $op (@_) {
		my $st		= $op->[0];
		my $context	= $op->[1];
		if ($st->isa('RDF::Trine::Statement::Quad')) {
			push(@parts, 'GRAPH ' . $st->context->as_ntriples . ' { ' . join(' ', map { $_->as_ntriples } ($st->nodes)[0..2]) . ' }');
		} else {
			push(@parts, join(' ', map { $_->as_ntriples } $st->nodes) . ' .');
		}
	}
	my $sparql	= sprintf( 'INSERT DATA { %s }', join("\n\t", @parts) );
	return $sparql;
}

=item C<< remove_statement ( $statement [, $context]) >>

Removes the specified C<$statement> from the underlying model.

=cut

sub remove_statement {
	my $self	= shift;
	my $st		= shift;
	my $context	= shift;
	
	unless (blessed($st) and $st->isa('RDF::Trine::Statement')) {
		throw RDF::Trine::Error::MethodInvocationError -text => "Not a valid statement object passed to remove_statement";
	}
	
	if ($self->_bulk_ops) {
		push(@{ $self->{ ops } }, ['_remove_statements', $st, $context]);
	} else {
		my $sparql	= $self->_remove_statements_sparql( [ $st, $context ] );
		my $iter	= $self->_get_post_iterator( $sparql );
		my $row		= $iter->next;
	}
	return;
}

sub _remove_statements_sparql {
	my $self	= shift;
	my @parts;
	foreach my $op (@_) {
		my $st		= $op->[0];
		my $context	= $op->[1];
		if ($st->isa('RDF::Trine::Statement::Quad')) {
			push(@parts, 'GRAPH ' . $st->context->as_ntriples . ' { ' . join(' ', map { $_->as_ntriples } ($st->nodes)[0..2]) . ' }');
		} else {
			push(@parts, join(' ', map { $_->as_ntriples } $st->nodes) . ' .');
		}
	}
	my $sparql	= sprintf( 'DELETE DATA { %s }', join("\n\t", @parts) );
	return $sparql;
}

=item C<< remove_statements ( $subject, $predicate, $object [, $context]) >>

Removes the specified C<$statement> from the underlying model.

=cut

sub remove_statements {
	my $self	= shift;
	my $st		= shift;
	my $context	= shift;
	
	unless (blessed($st) and $st->isa('RDF::Trine::Statement')) {
		throw RDF::Trine::Error::MethodInvocationError -text => "Not a valid statement object passed to remove_statements";
	}
	
	if ($self->_bulk_ops) {
		push(@{ $self->{ ops } }, ['_remove_statement_patterns', $st, $context]);
	} else {
		my $sparql	= $self->_remove_statement_patterns_sparql( [ $st, $context ] );
		my $iter	= $self->_get_post_iterator( $sparql );
		my $row		= $iter->next;
	}
	return;
}

sub _remove_statement_patterns_sparql {
	my $self	= shift;
	my @parts;
	foreach my $op (@_) {
		my $st		= $op->[0];
		my $context	= $op->[1];
		my $sparql;
		if ($st->isa('RDF::Trine::Statement::Quad')) {
			push(@parts, 'GRAPH ' . $st->context->as_ntriples . ' { ' . join(' ', map { $_->is_variable ? '?' . $_->name : $_->as_ntriples } ($st->nodes)[0..2]) . ' }');
		} else {
			push(@parts, join(' ', map { $_->is_variable ? '?' . $_->name : $_->as_ntriples } $st->nodes) . ' .');
		}
		
	}
	my $sparql	= sprintf( 'DELETE WHERE { %s }', join("\n\t", @parts));
	return $sparql;
}

=item C<< count_statements ( $subject, $predicate, $object, $context ) >>

Returns a count of all the statements matching the specified subject,
predicate, object, and context. Any of the arguments may be undef to match any
value.

=cut

sub count_statements {
	my $self	= shift;
	my @nodes	= @_[0..3];
	my $bound	= 0;
	my %bound;
	
	my $use_quad	= 0;
	if (scalar(@_) >= 4) {
		$use_quad	= 1;
# 		warn "count statements with quad" if ($::debug);
		my $g	= $nodes[3];
		if (blessed($g) and not($g->is_variable)) {
			$bound++;
			$bound{ 3 }	= $g;
		}
	}
	
	foreach my $i (0 .. $#nodes) {
		my $node	= $nodes[$i];
		unless (defined($node)) {
			$nodes[$i]	= RDF::Trine::Node::Variable->new( "rt__" . $pos_names[$i] );
		}
	}
	
	
	my $sparql;
	my $triple	= join(' ', map { $_->is_variable ? '?' . $_->name : $_->as_ntriples } @nodes[0..2]);
	if ($use_quad) {
		my $nodes;
		if ($nodes[3]->isa('RDF::Trine::Node::Variable')) {
			$nodes		= "GRAPH ?rt__graph { $triple }";
		} elsif ($nodes[3]->isa('RDF::Trine::Node::Nil')) {
			$nodes	= join(' ', map { $_->is_variable ? '?' . $_->name : $_->as_ntriples } @nodes[0..2]);
		} else {
			my $graph	= $nodes[3]->is_variable ? '?' . $nodes[3]->name : $nodes[3]->as_ntriples;
			$nodes		= "GRAPH $graph { $triple }";
		}
		$sparql	= "SELECT (COUNT(*) AS ?count) WHERE { $nodes }";
	} else {
		$sparql	= "SELECT (COUNT(*) AS ?count) WHERE { $triple }";
	}
	my $iter	= $self->get_sparql( $sparql );
	my $row		= $iter->next;
	my $count	= $row->{count};
	return unless ($count);
	return $count->literal_value;
	
# 	
# 	
# 	
# 	
# 	
# 	# XXX try to send a COUNT() query and fall back if it fails
# 	my $iter	= $self->get_statements( @_ );
# 	my $count	= 0;
# 	while (my $st = $iter->next) {
# 		$count++;
# 	}
# 	return $count;
}

=item C<< size >>

Returns the number of statements in the store.

=cut

sub size {
	my $self	= shift;
	return $self->count_statements( undef, undef, undef, undef );
}

=item C<< supports ( [ $feature ] ) >>

If C<< $feature >> is specified, returns true if the feature is supported by the
store, false otherwise. If C<< $feature >> is not specified, returns a list of
supported features.

=cut

sub supports {
	my $self	= shift;
	my %features	= map { $_ => 1 } (
		'http://www.w3.org/ns/sparql-service-description#SPARQL10Query',
		'http://www.w3.org/ns/sparql-service-description#SPARQL11Query',
		'http://www.w3.org/ns/sparql-service-description#SPARQL11Update',
	);
	if (@_) {
		my $f	= shift;
		return $features{ $f };
	} else {
		return keys %features;
	}
}

=item C<< get_sparql ( $sparql ) >>

Returns an iterator object of all bindings matching the specified SPARQL query.

=cut

sub get_sparql {
	my $self	= shift;
	my $sparql	= shift;
	my $handler	= RDF::Trine::Iterator::SAXHandler->new();
	my $p		= XML::SAX::ParserFactory->parser(Handler => $handler);
	my $ua		= $self->{ua};
	
# 	warn $sparql;
	
	my $urlchar	= ($self->{url} =~ /\?/ ? '&' : '?');
	my $url		= $self->{url} . $urlchar . 'query=' . uri_escape($sparql);
	my $response	= $ua->get( $url );
	if ($response->is_success) {
		$p->parse_string( $response->content );
		return $handler->iterator;
	} else {
		my $status		= $response->status_line;
		my $endpoint	= $self->{url};
#		warn "url: $url\n";
#		warn $sparql;
		warn Dumper($response);
		throw RDF::Trine::Error -text => "Error making remote SPARQL call to endpoint $endpoint ($status)";
	}
}

sub _get_post_iterator {
	my $self	= shift;
	my $sparql	= shift;
	my $handler	= RDF::Trine::Iterator::SAXHandler->new();
	my $p		= XML::SAX::ParserFactory->parser(Handler => $handler);
	my $ua		= $self->{ua};
	
# 	warn $sparql;
	
	my $url			= $self->{url};
	my $response	= $ua->post( $url, { query => $sparql } );
	if ($response->is_success) {
		$p->parse_string( $response->content );
		return $handler->iterator;
	} else {
		my $status		= $response->status_line;
		my $endpoint	= $self->{url};
#		warn "url: $url\n";
#		warn $sparql;
		warn Dumper($response);
		throw RDF::Trine::Error -text => "Error making remote SPARQL call to endpoint $endpoint ($status)";
	}
}

sub _bulk_ops {
	my $self	= shift;
	return $self->{BulkOps};
}

sub _begin_bulk_ops {
	my $self			= shift;
	$self->{BulkOps}	= 1;
}

sub _end_bulk_ops {
	my $self			= shift;
	if (scalar(@{ $self->{ ops } || []})) {
		my @ops	= splice(@{ $self->{ ops } });
		my @aggops	= $self->_group_bulk_ops( @ops );
		my @sparql;
		foreach my $aggop (@aggops) {
			my ($type, @ops)	= @$aggop;
			my $method	= "${type}_sparql";
			push(@sparql, $self->$method( @ops ));
		}
		my $sparql	= join(";\n", @sparql);
		my $iter	= $self->_get_post_iterator( $sparql );
		my $row		= $iter->next;
	}
	$self->{BulkOps}	= 0;
}

sub _group_bulk_ops {
	my $self	= shift;
	return unless (scalar(@_));
	my @ops		= @_;
	my @bulkops;
	
	my $op		= shift(@ops);
	my $type	= $op->[0];
	push(@bulkops, [$type, [ @{$op}[1 .. $#{ $op }] ]]);
	while (scalar(@ops)) {
		my $op	= shift(@ops);
		my $type	= $op->[0];
		if ($op->[0] eq $bulkops[ $#bulkops ][0]) {
			push( @{ $bulkops[ $#bulkops ][1] }, [ @{$op}[1 .. $#{ $op }] ] );
		} else {
			push(@bulkops, [$type, [ @{$op}[1 .. $#{ $op }] ]]);
		}
	}
	
	return @bulkops;
}

1;

__END__

=back

=head1 BUGS

Please report any bugs or feature requests to through the GitHub web interface
at L<https://github.com/kasei/perlrdf/issues>.

=head1 AUTHOR

Gregory Todd Williams  C<< <gwilliams@cpan.org> >>

=head1 COPYRIGHT

Copyright (c) 2006-2012 Gregory Todd Williams. This
program is free software; you can redistribute it and/or modify it under
the same terms as Perl itself.

=cut<|MERGE_RESOLUTION|>--- conflicted
+++ resolved
@@ -78,23 +78,13 @@
 sub new {
 	my $class	= shift;
 	my $url		= shift;
-<<<<<<< HEAD
-	my $u       = shift ||
-        LWP::UserAgent->new(
-            agent => "RDF::Trine/${RDF::Trine::VERSION}",
-            keep_alive => 1,
-        );
+	my $u		= RDF::Trine->default_useragent->clone;
 	$u->default_headers->push_header
         ('Accept' => join(', ', qw(application/sparql-results+xml;q=0.9
                                    application/rdf+xml;q=0.5
                                    text/turtle;q=0.7
                                    text/xml)));
 
-=======
-	my $u		= RDF::Trine->default_useragent->clone;
-	$u->default_headers->push_header( 'Accept' => "application/sparql-results+xml;q=0.9,application/rdf+xml;q=0.5,text/turtle;q=0.7,text/xml" );
-	
->>>>>>> 58047950
 	my $self	= bless({
 		ua		=> $u,
 		url		=> $url,
