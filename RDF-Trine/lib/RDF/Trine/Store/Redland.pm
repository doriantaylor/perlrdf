=head1 NAME

RDF::Trine::Store::Redland - Redland-backed RDF store for RDF::Trine

=head1 VERSION

This document describes RDF::Trine::Store::Redland version 1.000

=head1 SYNOPSIS

 use RDF::Trine::Store::Redland;

=head1 DESCRIPTION

RDF::Trine::Store::Redland provides an RDF::Trine::Store interface to the
Redland RDF store.


=cut

package RDF::Trine::Store::Redland;

use strict;
use warnings;
use Moose;
with (
	'RDF::Trine::Store::API::TripleStore',
	'RDF::Trine::Store::API::Readable',
	'RDF::Trine::Store::API::Writeable',
	'RDF::Trine::Store::API::StableBlankNodes',
);

no warnings 'redefine';
use Encode;
use Data::Dumper;
use RDF::Redland 1.00;
use Scalar::Util qw(refaddr reftype blessed);

use RDF::Trine::Error;

######################################################################

our $NIL_TAG;
our $VERSION;
BEGIN {
	$VERSION	= "1.000";
	my $class	= __PACKAGE__;
	$RDF::Trine::Store::STORE_CLASSES{ $class }	= $VERSION;
	$NIL_TAG	= 'tag:gwilliams@cpan.org,2010-01-01:RT:NIL';
}

######################################################################

=head1 METHODS

Beyond the methods documented below, this class inherits methods from the
L<RDF::Trine::Store> class.

=over 4

=item C<< new ( $store ) >>

Returns a new storage object using the supplied RDF::Redland::Model object.

=item C<new_with_config ( $hashref )>

Returns a new storage object configured with a hashref with certain
keys as arguments.

The C<storetype> key must be C<Redland> for this backend.

The following keys may also be used:

=over

=item C<store_name>

The name of the storage factory (currently C<hashes>, C<mysql>,
C<memory>, C<file>, C<postgresql>, C<sqlite>, C<tstore>, C<uri> or
C<virtuoso>).

=item C<name>

The name of the storage.

=item C<options>

Any other options to be passed to L<RDF::Redland::Storage> as a hashref.

=back

=item C<new_with_object ( $redland_model )>

Initialize the store with a L<RDF::Redland::Model> object.


=cut

sub new {
	my $class	= shift;
	my $model	= shift;
	my $self	= bless({
		model	=> $model,
	}, $class);
	return $self;
}

sub _new_with_string {
	my $class	= shift;
	my $config	= shift;
	my ($store_name, $name, $opts)	= split(/;/, $config, 3);
	my $store	= RDF::Redland::Storage->new( $store_name, $name, $opts );
	my $model	= RDF::Redland::Model->new( $store, '' );
	return $class->new( $model );
}

sub _new_with_config {
	my $class	= shift;
	my $config	= shift;
	my $store	= RDF::Redland::Storage->new(
						     $config->{store_name},
						     $config->{name},
						     $config->{options}
						    );
	my $model	= RDF::Redland::Model->new( $store, '' );
	return $class->new( $model );
}

sub _new_with_object {
	my $class	= shift;
	my $obj		= shift;
	return unless (blessed($obj) and $obj->isa('RDF::Redland::Model'));
	return $class->new( $obj );
}

sub _config_meta {
	return {
		required_keys	=> [qw(store_name name options)],
		fields			=> {
			store_name	=> { description => 'Redland Storage Type', type => 'string' },
			name		=> { description => 'Storage Name', type => 'string' },
			options		=> { description => 'Options String', type => 'string' },
		},
	}
}

=item C<< temporary_store >>

Returns a temporary (empty) triple store.

=cut

sub temporary_store {
	my $class	= shift;
	return $class->_new_with_string( "hashes;test;new='yes',hash-type='memory',contexts='yes'" );
}

=item C<< get_triples ( $subject, $predicate, $object ) >>

Returns an iterator of all statements matching the specified subject,
predicate and objects. Any of the arguments may be undef to match any value.

=cut

sub get_triples {
	my $self	= shift;
	my @nodes	= @_[0..2];
	
	my @rnodes;
	foreach my $pos (0 .. 2) {
		my $n	= $nodes[ $pos ];
		if (blessed($n) and not($n->is_variable)) {
			push(@rnodes, _cast_to_redland($n));
		} else {
			push(@rnodes, undef);
		}
	}
	
	my $iter	= $self->_get_statements_triple( @rnodes );
	return $iter;
}

sub _get_statements_triple {
	my $self	= shift;
	my @rnodes	= @_;
# 	warn '_get_statements_triple: ' . Dumper(\@rnodes);

	my $st		= RDF::Redland::Statement->new( @rnodes[0..2] );
	my $iter	= $self->_model->find_statements( $st );
	my %seen;
	my $sub		= sub {
		while (1) {
			return unless $iter;
			return if $iter->end;
			my $st	= $iter->current;
			if ($seen{ $st->as_string }++) {
				$iter->next;
				next;
			}
			my @nodes	= map { _cast_to_local($st->$_()) } qw(subject predicate object);
			$iter->next;
<<<<<<< HEAD
			return RDF::Trine::Statement::Triple->new( @nodes );
=======
			return RDF::Trine::Statement->new( @nodes );
		}
	};
	return RDF::Trine::Iterator::Graph->new( $sub );
}

sub _get_statements_quad {
	my $self	= shift;
	my @rnodes	= @_;
# 	warn '_get_statements_quad: ' . Dumper(\@rnodes);
	
	my $ctx		= $rnodes[3];
	my $ctx_local;
	if ($ctx) {
# 		warn "-> context " . $ctx->as_string;
		$ctx_local	= _cast_to_local( $ctx );
	}
	my $st		= RDF::Redland::Statement->new( @rnodes[0..2] );
	my $iter	= $self->_model->find_statements( $st, $ctx );
	my $nil		= RDF::Trine::Node::Nil->new();
	my $sub		= sub {
		return unless $iter;
		return if $iter->end;
		my $st	= $iter->current;
		my $c	= $iter->context;
		my @nodes	= map { _cast_to_local($st->$_()) } qw(subject predicate object);
		if ($ctx) {
			push(@nodes, $ctx_local);
		} elsif ($c) {
			push(@nodes, _cast_to_local($c));
		} else {
			push(@nodes, $nil);
>>>>>>> a33bb837
		}
	};
	return RDF::Trine::Iterator::Graph->new( $sub );
}

=item C<< add_statement ( $statement [, $context] ) >>

Adds the specified C<$statement> to the underlying model.

=cut

sub add_statement {
	my $self	= shift;
	my $st		= shift;
	my $context	= shift;
	
	my $model	= $self->_model;
	my @nodes	= $st->nodes;
	my @rnodes	= map { _cast_to_redland($_) } @nodes;
	my $rst		= RDF::Redland::Statement->new( @rnodes[0..2] );
	unless ($model->contains_statement($rst)) {
		$model->add_statement( $rst, $rnodes[3] );
	}
}

=item C<< remove_statement ( $statement [, $context]) >>

Removes the specified C<$statement> from the underlying model.

=cut

sub remove_statement {
	my $self	= shift;
	my $st		= shift;
	my $context	= shift;
	
	my $model	= $self->_model;
	my @nodes	= $st->nodes;
	my @rnodes	= map { _cast_to_redland($_) } @nodes;
	my $rst		= RDF::Redland::Statement->new( @rnodes[0..2] );
	$self->_model->remove_statement( $rst );
}

=item C<< remove_statements ( $subject, $predicate, $object [, $context]) >>

Removes the specified C<$statement> from the underlying model.

=cut

sub remove_statements {
	my $self	= shift;
	my $subj	= shift;
	my $pred	= shift;
	my $obj		= shift;
	my $context	= shift;
	my $iter	= $self->get_statements( $subj, $pred, $obj, $context );
	while (my $st = $iter->next) {
		$self->remove_statement( $st );
	}
}

=item C<< count_triples ( $subject, $predicate, $object ) >>

Returns a count of all the statements matching the specified subject,
predicate and object. Any of the arguments may be undef to match any value.

=cut

sub count_triples {
	my $self	= shift;
	my @nodes	= @_;
# 	warn "restricting count_statements to triple semantics";
	my @rnodes	= map { _cast_to_redland($_) } @nodes[0..2];
	my $st		= RDF::Redland::Statement->new( @rnodes );
	my $iter	= $self->_model->find_statements( $st );
	my $count	= 0;
	my %seen;
	while ($iter and my $st = $iter->current) {
		unless ($seen{ $st->as_string }++) {
			$count++;
		}
		$iter->next;
	}
	return $count;
}

=item C<< supports ( [ $feature ] ) >>

If C<< $feature >> is specified, returns true if the feature is supported by the
store, false otherwise. If C<< $feature >> is not specified, returns a list of
supported features.

=cut

sub supports {
	return;
}

sub _model {
	my $self	= shift;
	return $self->{model};
}

sub _cast_to_redland {
	my $node	= shift;
<<<<<<< HEAD
	return undef unless (blessed($node));
	if ($node->DOES('RDF::Trine::Statement::API')) {
=======
	return unless (blessed($node));
	if ($node->isa('RDF::Trine::Statement')) {
>>>>>>> a33bb837
		my @nodes	= map { _cast_to_redland( $_ ) } $node->nodes;
		return RDF::Redland::Statement->new( @nodes );
	} elsif ($node->isa('RDF::Trine::Node::Resource')) {
		return RDF::Redland::Node->new_from_uri( $node->uri_value );
	} elsif ($node->isa('RDF::Trine::Node::Blank')) {
		return RDF::Redland::Node->new_from_blank_identifier( $node->blank_identifier );
	} elsif ($node->isa('RDF::Trine::Node::Literal')) {
		my $lang	= $node->literal_value_language;
		my $dt		= $node->literal_datatype;
		my $value	= $node->literal_value;
		return RDF::Redland::Node->new_literal( "$value", $dt, $lang );
	} elsif ($node->isa('RDF::Trine::Node::Nil')) {
		return RDF::Redland::Node->new_from_uri( $NIL_TAG );
	} else {
		return;
	}
}

sub _cast_to_local {
	my $node	= shift;
	return unless (blessed($node));
	my $type	= $node->type;
	if ($type == $RDF::Redland::Node::Type_Resource) {
		my $uri	= $node->uri->as_string;
		if ($uri eq $NIL_TAG) {
			return RDF::Trine::Node::Nil->new();
		} else {
			return RDF::Trine::Node::Resource->new( $uri );
		}
	} elsif ($type == $RDF::Redland::Node::Type_Blank) {
		return RDF::Trine::Node::Blank->new( $node->blank_identifier );
	} elsif ($type == $RDF::Redland::Node::Type_Literal) {
		my $lang	= $node->literal_value_language;
		my $dturi	= $node->literal_datatype;
		my $dt		= ($dturi)
					? $dturi->as_string
					: undef;
		my $value	= $node->literal_value;
		if ($RDF::Redland::VERSION < 1.0014) {
			$value	= decode('utf8', $value);
		}
		return RDF::Trine::Node::Literal->new( $value, $lang, $dt );
	} else {
		return;
	}
}

1;

__END__

=back

=head1 BUGS

Please report any bugs or feature requests to through the GitHub web interface
at L<https://github.com/kasei/perlrdf/issues>.

=head1 AUTHOR

Gregory Todd Williams  C<< <gwilliams@cpan.org> >>

=head1 COPYRIGHT

Copyright (c) 2006-2012 Gregory Todd Williams. This
program is free software; you can redistribute it and/or modify it under
the same terms as Perl itself.

=cut<|MERGE_RESOLUTION|>--- conflicted
+++ resolved
@@ -199,42 +199,7 @@
 			}
 			my @nodes	= map { _cast_to_local($st->$_()) } qw(subject predicate object);
 			$iter->next;
-<<<<<<< HEAD
 			return RDF::Trine::Statement::Triple->new( @nodes );
-=======
-			return RDF::Trine::Statement->new( @nodes );
-		}
-	};
-	return RDF::Trine::Iterator::Graph->new( $sub );
-}
-
-sub _get_statements_quad {
-	my $self	= shift;
-	my @rnodes	= @_;
-# 	warn '_get_statements_quad: ' . Dumper(\@rnodes);
-	
-	my $ctx		= $rnodes[3];
-	my $ctx_local;
-	if ($ctx) {
-# 		warn "-> context " . $ctx->as_string;
-		$ctx_local	= _cast_to_local( $ctx );
-	}
-	my $st		= RDF::Redland::Statement->new( @rnodes[0..2] );
-	my $iter	= $self->_model->find_statements( $st, $ctx );
-	my $nil		= RDF::Trine::Node::Nil->new();
-	my $sub		= sub {
-		return unless $iter;
-		return if $iter->end;
-		my $st	= $iter->current;
-		my $c	= $iter->context;
-		my @nodes	= map { _cast_to_local($st->$_()) } qw(subject predicate object);
-		if ($ctx) {
-			push(@nodes, $ctx_local);
-		} elsif ($c) {
-			push(@nodes, _cast_to_local($c));
-		} else {
-			push(@nodes, $nil);
->>>>>>> a33bb837
 		}
 	};
 	return RDF::Trine::Iterator::Graph->new( $sub );
@@ -340,13 +305,8 @@
 
 sub _cast_to_redland {
 	my $node	= shift;
-<<<<<<< HEAD
 	return undef unless (blessed($node));
 	if ($node->DOES('RDF::Trine::Statement::API')) {
-=======
-	return unless (blessed($node));
-	if ($node->isa('RDF::Trine::Statement')) {
->>>>>>> a33bb837
 		my @nodes	= map { _cast_to_redland( $_ ) } $node->nodes;
 		return RDF::Redland::Statement->new( @nodes );
 	} elsif ($node->isa('RDF::Trine::Node::Resource')) {
