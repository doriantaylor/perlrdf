--- conflicted
+++ resolved
@@ -216,23 +216,6 @@
 	my $st		= shift;
 	my $context	= shift;
 	
-<<<<<<< HEAD
-=======
-	my $nil	= RDF::Trine::Node::Nil->new();
-	if ($st->DOES('RDF::Trine::Statement::API::Element::Graph')) {
-		if (blessed($context)) {
-			throw RDF::Trine::Error::MethodInvocationError -text => "add_statement cannot be called with both a quad and a context";
-		}
-	} else {
-		my @nodes	= $st->nodes;
-		if (blessed($context)) {
-			$st	= RDF::Trine::Statement::Quad->new( @nodes[0..2], $context );
-		} else {
-			$st	= RDF::Trine::Statement::Quad->new( @nodes[0..2], $nil );
-		}
-	}
-	
->>>>>>> 1b6ab15a
 	my $model	= $self->_model;
 	my @nodes	= $st->nodes;
 	my @rnodes	= map { _cast_to_redland($_) } @nodes;
@@ -253,24 +236,7 @@
 	my $st		= shift;
 	my $context	= shift;
 	
-<<<<<<< HEAD
 	my $model	= $self->_model;
-=======
-	if ($st->DOES('RDF::Trine::Statement::API::Element::Graph')) {
-		if (blessed($context)) {
-			throw RDF::Trine::Error::MethodInvocationError -text => "remove_statement cannot be called with both a quad and a context";
-		}
-	} else {
-		my @nodes	= $st->nodes;
-		if (blessed($context)) {
-			$st	= RDF::Trine::Statement::Quad->new( @nodes[0..2], $context );
-		} else {
-			my $nil	= RDF::Trine::Node::Nil->new();
-			$st	= RDF::Trine::Statement::Quad->new( @nodes[0..2], $nil );
-		}
-	}
-
->>>>>>> 1b6ab15a
 	my @nodes	= $st->nodes;
 	my @rnodes	= map { _cast_to_redland($_) } @nodes;
 	my $rst		= RDF::Redland::Statement->new( @rnodes[0..2] );
