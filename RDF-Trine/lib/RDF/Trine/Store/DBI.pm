--- conflicted
+++ resolved
@@ -1403,17 +1403,12 @@
 	my $name	= $self->model_name;
 	my $id		= $self->_mysql_hash( $name );
 	my $l		= Log::Log4perl->get_logger("rdf.trine.store.dbi");
-<<<<<<< HEAD
+
+	local($dbh->{AutoCommit})	= 0;
 
     # postgres is selectively case-sensitive
 	unless ($self->_table_exists("Literals")
-                or $self->_table_exists('literals')) {
-		$dbh->begin_work;
-=======
-	local($dbh->{AutoCommit})	= 0;
-	
-	unless ($self->_table_exists("Literals")) {
->>>>>>> dc1a59d6
+			or $self->_table_exists('literals')) {
 		$dbh->do( <<"END" ) || do { $l->trace( $dbh->errstr ); $dbh->rollback; return };
 			CREATE TABLE Literals (
 				ID NUMERIC(20) PRIMARY KEY,
@@ -1440,10 +1435,10 @@
 				Name text NOT NULL
 			);
 END
-		
+
 		$dbh->commit or warn $dbh->errstr;
 	}
-	
+
 	unless ($self->_table_exists("Statements${id}")
                 or $self->_table_exists("statements${id}")) {
 		$dbh->do( <<"END" ) || do { $l->trace( $dbh->errstr ); return };
