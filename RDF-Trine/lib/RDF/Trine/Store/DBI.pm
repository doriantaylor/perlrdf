--- conflicted
+++ resolved
@@ -43,15 +43,11 @@
 use RDF::Trine::Store::DBI::SQLite;
 use RDF::Trine::Store::DBI::Pg;
 
-<<<<<<< HEAD
 ######################################################################
-=======
-our $VERSION	= "0.122";
->>>>>>> af3463e8
 
 our $VERSION;
 BEGIN {
-	$VERSION	= "0.121";
+	$VERSION	= "0.122";
 	$RDF::Trine::Store::STORE_CLASSES{ __PACKAGE__ }	= $VERSION;
 }
 
