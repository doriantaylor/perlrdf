--- conflicted
+++ resolved
@@ -265,7 +265,6 @@
 	return $string;
 }
 
-<<<<<<< HEAD
 =item C<< can_serialize ( $content_class ) >>
 
 Returns true if the serializer object/class can serialize data of the specified
@@ -290,8 +289,6 @@
 }
 
 1;
-=======
->>>>>>> 9d5ccbdf
 
 
 
