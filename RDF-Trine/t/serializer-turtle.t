use Test::More tests => 45;
use Test::Exception;

use strict;
use warnings;
no warnings 'redefine';

use RDF::Trine;
use_ok('RDF::Trine::Serializer::Turtle');


################################################################################

my @tests	= (
	[
		{
			'http://example.com/doc'	=> {
				'http://example.com/predicate' => [
					{'type' => 'literal','value' => 'Foo'},
					{'type' => 'uri','value' => 'http://example.com/bar'},
					'baz@en'
				],
			}
		},
		qq[<http://example.com/doc> <http://example.com/predicate> <http://example.com/bar>, "Foo", "baz"\@en .\n],
		'serialize_model_to_string 1'
	],
	[
		{
			'_:b' => {
				'http://example.com/ns#description' => ['quux'],
			},
		},
		qq{[] <http://example.com/ns#description> "quux" .\n},
		'simple literal'
	],
	[
		{
			'_:a' => {
				'http://example.com/ns#title' => [
					'foo',
					{type => 'literal', value => 'bar', datatype => 'http://www.w3.org/2001/XMLSchema#string'},
				],
			},
		},
		qq{[] <http://example.com/ns#title> "bar"^^<http://www.w3.org/2001/XMLSchema#string>, "foo" .\n},
		'datatype literal'
	],
	[
		{
			'_:b' => {
				'http://example.com/ns#description' => [{type=>'uri', value=>'_:a'}],
			},
		},
		qq{[] <http://example.com/ns#description> [] .\n},
		'blank object'
	],
	[
		{
			'http://example.com/alice' => {
				'http://www.w3.org/1999/02/22-rdf-syntax-ns#type' => [{ type => 'resource', value => 'http://xmlns.com/foaf/0.1/Person' }],
				'http://purl.org/net/inkel/rdf/schemas/lang/1.1#masters' => ['en'],
				'http://xmlns.com/foaf/0.1/name' => [ 'Alice', {'type' => 'literal','value' => 'Alice', language => 'en' } ],
			},
		},
		qq{<http://example.com/alice> <http://purl.org/net/inkel/rdf/schemas/lang/1.1#masters> "en" ;\n\ta <http://xmlns.com/foaf/0.1/Person> ;\n\t<http://xmlns.com/foaf/0.1/name> "Alice" .\n},
		'multiple namespaces'
	],
	[
		{
			'_:b' => {
				'http://example.com/ns#description' => [{type=>'uri', value=>'_:a'}],
			},
			'_:c' => {
				'http://example.com/ns#description' => [{type=>'uri', value=>'_:a'}],
			},
		},
		qq{[] <http://example.com/ns#description> _:a .\n[] <http://example.com/ns#description> _:a .\n},
		'shared blank object'
	],
	[
		{
			'_:a' => {
				'http://example.com/ns#description' => [{type=>'uri', value=>'_:b'}],
			},
			'_:b' => {
				'http://example.com/ns#foo' => [{type=>'literal', value=>'foo'}],
				'http://example.com/ns#bar' => [{type=>'literal', value=>'bar'}],
			},
		},
		qq{[] <http://example.com/ns#description> [\n\t\t<http://example.com/ns#bar> "bar" ;\n\t\t<http://example.com/ns#foo> "foo"\n\t] .\n},
		'blank object with multiple predicates'
	],
	[
		{
			'_:a' => {
				'http://example.com/ns#description' => [{type=>'uri', value=>'_:b'}, {type=>'uri', value=>'_:c'}],
			},
			'_:b' => {
				'http://example.com/ns#foo' => [{type=>'literal', value=>'foo'}],
			},
			'_:c' => {
				'http://example.com/ns#bar' => ['bar'],
			},
		},
		qq{[] <http://example.com/ns#description> [\n\t\t<http://example.com/ns#foo> "foo"\n\t], [\n\t\t<http://example.com/ns#bar> "bar"\n\t] .\n},
		'multiple blank objects'
	],
	[
		{
			'_:a' => {
				'http://example.com/ns#description' => [{type=>'uri', value=>'_:b'}],
			},
			'_:b' => {
				'http://example.com/ns#foo' => [{type=>'uri', value=>'_:c'}],
			},
			'_:c' => {
				'http://example.com/ns#bar' => ['bar'],
			},
		},
		qq{[] <http://example.com/ns#description> [\n\t\t<http://example.com/ns#foo> [\n\t\t\t<http://example.com/ns#bar> "bar"\n\t\t]\n\t] .\n},
		'multi-level blank objects'
	],
	[
		{
			'_:abc'	=> { 'http://example.com/predicate' => [{type => 'blank', value => '_:head'}] },
			'_:head'	=> {
						'http://www.w3.org/1999/02/22-rdf-syntax-ns#first' => [{type => 'literal', value => '1', datatype => 'http://www.w3.org/2001/XMLSchema#integer'}],
						'http://www.w3.org/1999/02/22-rdf-syntax-ns#rest' => [{type => 'blank', value => '_:middle'}],
					},
			'_:middle'	=> {
						'http://www.w3.org/1999/02/22-rdf-syntax-ns#first' => [{type => 'literal', value => '2', datatype => 'http://www.w3.org/2001/XMLSchema#integer'}],
						'http://www.w3.org/1999/02/22-rdf-syntax-ns#rest' => [{type => 'uri', value => 'http://www.w3.org/1999/02/22-rdf-syntax-ns#nil'}],
					},
		},
		qq{[] <http://example.com/predicate> (1 2) .\n},
		'concise rdf:List syntax 1'
	],
	[
		{
			'_:a'	=> {
						'http://www.w3.org/1999/02/22-rdf-syntax-ns#first' => [{type => 'literal', value => '1', datatype => 'http://www.w3.org/2001/XMLSchema#integer'}],
						'http://www.w3.org/1999/02/22-rdf-syntax-ns#rest' => [{type => 'blank', value => '_:b'}],
					},
			'_:doc'	=> { 'http://example.com/predicate' => [{type => 'blank', value => '_:a'}] },
			'_:b'	=> {
						'http://www.w3.org/1999/02/22-rdf-syntax-ns#first' => [{type => 'literal', value => '2', datatype => 'http://www.w3.org/2001/XMLSchema#integer'}],
						'http://www.w3.org/1999/02/22-rdf-syntax-ns#rest' => [{type => 'uri', value => 'http://www.w3.org/1999/02/22-rdf-syntax-ns#nil'}],
					},
		},
		qq{[] <http://example.com/predicate> (1 2) .\n},
		'concise rdf:List syntax 2'
	],
	[
		{
			'_:abc'	=> { 'http://example.com/predicate' => [{type => 'blank', value => '_:head'}] },
			'_:head'	=> {
<<<<<<< HEAD
=======
						'http://www.w3.org/1999/02/22-rdf-syntax-ns#first' => [{type => 'literal', value => '1', datatype => 'http://www.w3.org/2001/XMLSchema#integer'}, {type => 'literal', value => '2', datatype => 'http://www.w3.org/2001/XMLSchema#integer'}],
						'http://www.w3.org/1999/02/22-rdf-syntax-ns#rest' => [{type => 'blank', value => '_:middle'}],
					},
			'_:middle'	=> {
						'http://www.w3.org/1999/02/22-rdf-syntax-ns#first' => [{type => 'literal', value => '3', datatype => 'http://www.w3.org/2001/XMLSchema#integer'}],
						'http://www.w3.org/1999/02/22-rdf-syntax-ns#rest' => [{type => 'uri', value => 'http://www.w3.org/1999/02/22-rdf-syntax-ns#nil'}],
					},
		},
		qq{[] <http://example.com/predicate> [\n\t\t<http://www.w3.org/1999/02/22-rdf-syntax-ns#first> 2, 1 ;\n\t\t<http://www.w3.org/1999/02/22-rdf-syntax-ns#rest> [\n\t\t\t<http://www.w3.org/1999/02/22-rdf-syntax-ns#first> 3 ;\n\t\t\t<http://www.w3.org/1999/02/22-rdf-syntax-ns#rest> <http://www.w3.org/1999/02/22-rdf-syntax-ns#nil>\n\t\t]\n\t] .\n},
		'TODO: full rdf:List syntax on invalid list'
	],
	[
		{
			'_:abc'	=> { 'http://example.com/predicate' => [{type => 'blank', value => '_:head'}] },
			'_:head'	=> {
>>>>>>> 280c9eed
						'http://www.w3.org/1999/02/22-rdf-syntax-ns#first' => [{type => 'literal', value => '1', datatype => 'http://www.w3.org/2001/XMLSchema#integer'}],
						'http://www.w3.org/1999/02/22-rdf-syntax-ns#rest' => [{type => 'uri', value => 'http://example.com/listElement'}],
					},
			'http://example.com/listElement'	=> {
						'http://www.w3.org/1999/02/22-rdf-syntax-ns#first' => [{type => 'literal', value => '2', datatype => 'http://www.w3.org/2001/XMLSchema#integer'}],
						'http://www.w3.org/1999/02/22-rdf-syntax-ns#rest' => [{type => 'uri', value => 'http://www.w3.org/1999/02/22-rdf-syntax-ns#nil'}],
					},
		},
		qq{[] <http://example.com/predicate> [\n\t\t<http://www.w3.org/1999/02/22-rdf-syntax-ns#first> 1 ;\n\t\t<http://www.w3.org/1999/02/22-rdf-syntax-ns#rest> <http://example.com/listElement>\n\t] .\n<http://example.com/listElement> <http://www.w3.org/1999/02/22-rdf-syntax-ns#first> 2 ;\n\t<http://www.w3.org/1999/02/22-rdf-syntax-ns#rest> <http://www.w3.org/1999/02/22-rdf-syntax-ns#nil> .\n},
		'full rdf:List syntax on IRI list element'
	],
	[
		{
			'_:b'	=> {
						'http://www.w3.org/1999/02/22-rdf-syntax-ns#first' => [{type => 'literal', value => '1', datatype => 'http://www.w3.org/2001/XMLSchema#integer'}],
						'http://www.w3.org/1999/02/22-rdf-syntax-ns#rest' => [{type => 'blank', value => '_:a'}],
					},
			'_:a'	=> {
						'http://www.w3.org/1999/02/22-rdf-syntax-ns#first' => [{type => 'literal', value => '2', datatype => 'http://www.w3.org/2001/XMLSchema#integer'}],
						'http://www.w3.org/1999/02/22-rdf-syntax-ns#rest' => [{type => 'uri', value => 'http://www.w3.org/1999/02/22-rdf-syntax-ns#nil'}],
					},
		},
		qq{(1 2) .\n},
		'TODO bare concise rdf:List syntax'
	],
	[
		{
			'_:b'	=> {
						'http://www.w3.org/1999/02/22-rdf-syntax-ns#first' => [{type => 'literal', value => '1', datatype => 'http://www.w3.org/2001/XMLSchema#integer'}],
						'http://www.w3.org/1999/02/22-rdf-syntax-ns#rest' => [{type => 'blank', value => '_:a'}],
						'http://example.com/predicate' => ['foo'],
					},
			'_:a'	=> {
						'http://www.w3.org/1999/02/22-rdf-syntax-ns#first' => [{type => 'literal', value => '2', datatype => 'http://www.w3.org/2001/XMLSchema#integer'}],
						'http://www.w3.org/1999/02/22-rdf-syntax-ns#rest' => [{type => 'uri', value => 'http://www.w3.org/1999/02/22-rdf-syntax-ns#nil'}],
					},
		},
		qq{(1 2) <http://example.com/predicate> "foo" .\n},
		'TODO rdf:List as subject syntax'
	],
	[
		{
			'_:b'	=> {
						'http://www.w3.org/1999/02/22-rdf-syntax-ns#first' => [{type => 'blank', value => '_:b'}],
						'http://www.w3.org/1999/02/22-rdf-syntax-ns#rest' => [{type => 'uri', value => 'http://www.w3.org/1999/02/22-rdf-syntax-ns#nil'}],
						'http://example.com/predicate' => ['foo'],
					},
		},
		qq{_:b <http://example.com/predicate> "foo" ;\n\t<http://www.w3.org/1999/02/22-rdf-syntax-ns#first> _:b ;\n\t<http://www.w3.org/1999/02/22-rdf-syntax-ns#rest> <http://www.w3.org/1999/02/22-rdf-syntax-ns#nil> .\n},
		'recursive rdf:List'
	],
	
	
	### integers
	[
		{
			'http://example.com/foo' => {
				'http://example.com/bar' => [ {'type' => 'literal','value' => '123', datatype => 'http://www.w3.org/2001/XMLSchema#integer' } ],
			},
		},
		qq[<http://example.com/foo> <http://example.com/bar> 123 .\n],
		'xsd:integer'
	],
	[
		{
			'http://example.com/foo' => {
				'http://example.com/bar' => [ {'type' => 'literal','value' => 'baz', datatype => 'http://www.w3.org/2001/XMLSchema#integer' } ],
			},
		},
		qq[<http://example.com/foo> <http://example.com/bar> "baz"^^<http://www.w3.org/2001/XMLSchema#integer> .\n],
		'xsd:integer with bad lexical value'
	],
	### doubles
	[
		{
			'http://example.com/foo' => {
				'http://example.com/bar' => [ {'type' => 'literal','value' => '-0.5E+6', datatype => 'http://www.w3.org/2001/XMLSchema#double' } ],
			},
		},
		qq[<http://example.com/foo> <http://example.com/bar> -0.5E+6 .\n],
		'xsd:double'
	],
	[
		{
			'http://example.com/foo' => {
				'http://example.com/bar' => [ {'type' => 'literal','value' => '1e1', datatype => 'http://www.w3.org/2001/XMLSchema#double' } ],
			},
		},
		qq[<http://example.com/foo> <http://example.com/bar> 1e1 .\n],
		'xsd:double'
	],
	[
		{
			'http://example.com/foo' => {
				'http://example.com/bar' => [ {'type' => 'literal','value' => 'quux', datatype => 'http://www.w3.org/2001/XMLSchema#double' } ],
			},
		},
		qq[<http://example.com/foo> <http://example.com/bar> "quux"^^<http://www.w3.org/2001/XMLSchema#double> .\n],
		'xsd:double with bad lexical value'
	],
	### decimals
	[
		{
			'http://example.com/foo' => {
				'http://example.com/bar' => [ {'type' => 'literal','value' => '-4.0', datatype => 'http://www.w3.org/2001/XMLSchema#decimal' } ],
			},
		},
		qq[<http://example.com/foo> <http://example.com/bar> -4.0 .\n],
		'xsd:decimal'
	],
	[
		{
			'http://example.com/foo' => {
				'http://example.com/bar' => [ {'type' => 'literal','value' => '+.01', datatype => 'http://www.w3.org/2001/XMLSchema#decimal' } ],
			},
		},
		qq[<http://example.com/foo> <http://example.com/bar> +.01 .\n],
		'xsd:decimal'
	],
	[
		{
			'http://example.com/foo' => {
				'http://example.com/bar' => [ {'type' => 'literal','value' => 'baz', datatype => 'http://www.w3.org/2001/XMLSchema#decimal' } ],
			},
		},
		qq[<http://example.com/foo> <http://example.com/bar> "baz"^^<http://www.w3.org/2001/XMLSchema#decimal> .\n],
		'xsd:decimal with bad lexical value'
	],
);

foreach my $d (@tests) {
	my ($hash, $expect, $test)	= @$d;
	my $model = RDF::Trine::Model->new(RDF::Trine::Store->temporary_store);
	$model->add_hashref($hash);
	my $serializer = RDF::Trine::Serializer::Turtle->new();
	my $turtle = $serializer->serialize_model_to_string($model);
	TODO: {
		if ($test =~ /TODO/) {
			local $TODO	= "Not implemented yet";
			is($turtle, $expect, $test);
		} else {
			is($turtle, $expect, $test);
		}
	}
}

################################################################################

{
	my $serializer = RDF::Trine::Serializer::Turtle->new({ foaf => 'http://xmlns.com/foaf/0.1/' });
	my $hash	= {
		'_:a' => { 'http://xmlns.com/foaf/0.1/name' => ['Alice'] },
		'_:b' => { 'http://xmlns.com/foaf/0.1/name' => ['Eve'] },
	};
	my $expect	= <<"END";
\@prefix foaf: <http://xmlns.com/foaf/0.1/> .

[] foaf:name "Alice" .
[] foaf:name "Eve" .
END
	my $model = RDF::Trine::Model->new(RDF::Trine::Store->temporary_store);
	$model->add_hashref($hash);
	my $turtle = $serializer->serialize_model_to_string($model);
	is($turtle, $expect, 'single namespace Qnames');
}

{
	my $serializer = RDF::Trine::Serializer::Turtle->new(base_uri => 'http://example.org/foo');
	my $hash	= {
		'_:a' => { 'http://xmlns.com/foaf/0.1/homepage' => [{ 'type'=>'uri', 'value'=>'./bar' }]
	}};
	my $expect	= <<"END";
\@base <http://example.org/foo> .

[] <http://xmlns.com/foaf/0.1/homepage> <./bar> .
END
	my $model = RDF::Trine::Model->new(RDF::Trine::Store->temporary_store);
	$model->add_hashref($hash);
	my $turtle = $serializer->serialize_model_to_string($model);
	is($turtle, $expect, 'single base URI');
}

{
  # Retained for backwards compatibility
	my $serializer = RDF::Trine::Serializer::Turtle->new(base => 'http://example.org/foo');
	my $hash	= {
		'_:a' => { 'http://xmlns.com/foaf/0.1/homepage' => [{ 'type'=>'uri', 'value'=>'./bar' }]
	}};
	my $expect	= <<"END";
\@base <http://example.org/foo> .

[] <http://xmlns.com/foaf/0.1/homepage> <./bar> .
END
	my $model = RDF::Trine::Model->new(RDF::Trine::Store->temporary_store);
	$model->add_hashref($hash);
	my $turtle = $serializer->serialize_model_to_string($model);
	is($turtle, $expect, 'single base URI, old style');
}

{
	my $serializer = RDF::Trine::Serializer::Turtle->new({ foaf => 'http://xmlns.com/foaf/0.1/', foo => 'foo://', bar => 'http://bar/' });
	my $hash	= {
		'_:a' => { 'http://xmlns.com/foaf/0.1/name' => ['Alice'] },
		'_:b' => { 'http://xmlns.com/foaf/0.1/name' => ['Eve'] },
	};
	my $expect	= <<"END";
\@prefix foaf: <http://xmlns.com/foaf/0.1/> .

[] foaf:name "Alice" .
[] foaf:name "Eve" .
END
	my $model = RDF::Trine::Model->new(RDF::Trine::Store->temporary_store);
	$model->add_hashref($hash);
	my $turtle = $serializer->serialize_model_to_string($model);
	is($turtle, $expect, 'single namespace Qnames (ignoring extra namespaces)');
}

{
	my $serializer = RDF::Trine::Serializer::Turtle->new({ foaf => 'http://xmlns.com/foaf/0.1/', foo => 'foo://', bar => 'http://bar/' });
	my $hash	= {
		'_:a' => { 'http://xmlns.com/foaf/0.1/name' => ['Alice'] },
		'_:b' => { 'http://xmlns.com/foaf/0.1/name' => ['Eve'] },
	};
	my $expect	= <<"END";
\@prefix bar: <http://bar/> .
\@prefix foaf: <http://xmlns.com/foaf/0.1/> .
\@prefix foo: <foo://> .

[] foaf:name "Alice" .
[] foaf:name "Eve" .
END
	my $model = RDF::Trine::Model->new(RDF::Trine::Store->temporary_store);
	$model->add_hashref($hash);
	my $turtle	= '';
	open( my $fh, '>', \$turtle );
	$serializer->serialize_model_to_file($fh, $model);
	close($fh);
	is($turtle, $expect, 'single namespace Qnames (including extra namespaces)');
}

{
	my $serializer = RDF::Trine::Serializer::Turtle->new({ foaf => 'http://xmlns.com/foaf/0.1/', rdfs => 'http://www.w3.org/2000/01/rdf-schema#' });
	my $hash	= {
		'_:a' => { 'http://xmlns.com/foaf/0.1/name' => ['Alice'], 'http://www.w3.org/2000/01/rdf-schema#seeAlso' => [{type=>'resource', value => 'http://alice.me/'}] },
		'_:b' => { 'http://xmlns.com/foaf/0.1/name' => ['Eve'] },
	};
	my $expect	= <<"END";
\@prefix foaf: <http://xmlns.com/foaf/0.1/> .
\@prefix rdfs: <http://www.w3.org/2000/01/rdf-schema#> .

[] rdfs:seeAlso <http://alice.me/> ;
	foaf:name "Alice" .
[] foaf:name "Eve" .
END
	my $model = RDF::Trine::Model->new(RDF::Trine::Store->temporary_store);
	$model->add_hashref($hash);
	my $turtle = $serializer->serialize_model_to_string($model);
	is($turtle, $expect, 'multiple namespace Qnames (old namespace API)');
}

{
	my $serializer = RDF::Trine::Serializer::Turtle->new( namespaces => { foaf => 'http://xmlns.com/foaf/0.1/', rdfs => 'http://www.w3.org/2000/01/rdf-schema#' } );
	my $hash	= {
		'_:a' => { 'http://xmlns.com/foaf/0.1/name' => ['Alice'], 'http://www.w3.org/2000/01/rdf-schema#seeAlso' => [{type=>'resource', value => 'http://alice.me/'}] },
		'_:b' => { 'http://xmlns.com/foaf/0.1/name' => ['Eve'] },
	};
	my $expect	= <<"END";
\@prefix foaf: <http://xmlns.com/foaf/0.1/> .
\@prefix rdfs: <http://www.w3.org/2000/01/rdf-schema#> .

[] rdfs:seeAlso <http://alice.me/> ;
	foaf:name "Alice" .
[] foaf:name "Eve" .
END
	my $model = RDF::Trine::Model->new(RDF::Trine::Store->temporary_store);
	$model->add_hashref($hash);
	my $turtle = $serializer->serialize_model_to_string($model);
	is($turtle, $expect, 'multiple namespace Qnames (new namespace API)');
}

{
	my $foaf	= RDF::Trine::Namespace->new('http://xmlns.com/foaf/0.1/');
	my $serializer = RDF::Trine::Serializer::Turtle->new({ foaf => $foaf });
	my $hash	= {
		'_:a' => { 'http://xmlns.com/foaf/0.1/name' => ['Alice'] },
		'_:b' => { 'http://xmlns.com/foaf/0.1/name' => ['Eve'] },
	};
	my $expect	= <<"END";
\@prefix foaf: <http://xmlns.com/foaf/0.1/> .

[] foaf:name "Alice" .
[] foaf:name "Eve" .
END
	my $model = RDF::Trine::Model->new(RDF::Trine::Store->temporary_store);
	$model->add_hashref($hash);
	my $turtle = $serializer->serialize_model_to_string($model);
	is($turtle, $expect, 'RDF::Trine::Namespace Qnames');
}

{
	my $model = RDF::Trine::Model->new(RDF::Trine::Store->temporary_store);
	$model->add_hashref({
		'http://example.com/doc' => {
			'http://example.com/predicate' => [
				{'type' => 'literal','value' => 'Foo'},
				{'type' => 'uri','value' => 'http://example.com/bar'},
				'baz@en'
			],
		},
	});
	
	my $serializer = RDF::Trine::Serializer::Turtle->new();
	my $expect	= qq[<http://example.com/doc> <http://example.com/predicate> <http://example.com/bar>, "Foo", "baz"\@en .\n];
	my $iter	= $model->as_stream;
	my $turtle = $serializer->serialize_iterator_to_string($iter);
	is($turtle, $expect, 'serialize_iterator_to_string 1');
}

{
	# bug found 2010.02.23 had a reference to a bnode _:XXX, but the bnode was serialized with free floating brackets ('[]') without the id _:XXX.
	my $turtle	= <<'END';
@prefix rdf: <http://www.w3.org/1999/02/22-rdf-syntax-ns#> .
@prefix rdfs: <http://www.w3.org/2000/01/rdf-schema#> .
@prefix sd: <http://www.w3.org/ns/sparql-service-description#> .
@prefix scovo: <http://purl.org/NET/scovo#> .
@prefix void: <http://rdfs.org/ns/void#> .
@prefix ent: <http://www.w3.org/ns/entailment/> .

[]
	a sd:Service ;
	
	sd:url <http://kasei.us/sparql> ;
	
	sd:defaultEntailmentRegime ent:Simple ;
	sd:feature sd:DereferencesURIs ;
	sd:extensionFunction <http://openjena.org/ARQ/function#sha1sum>, <java:com.ldodds.sparql.Distance> ;
	sd:languageExtension <http://kasei.us/2008/04/sparql-extension/federate_bindings> ;
	
	sd:defaultDatasetDescription [
		a sd:Dataset ;
		sd:defaultGraph [
			a sd:Graph ;
			void:statItem [
				scovo:dimension void:numberOfTriples ;
				rdf:value 100
			] ;
		] ;
	] ;
	
	sd:availableGraphDescriptions [
		a sd:GraphCollection ;
		sd:namedGraph [
			a sd:NamedGraph ;
			sd:named <http://xmlns.com/foaf/0.1/> ;
			sd:graphDescription [
				a sd:Graph ;
				void:statItem [
					scovo:dimension void:numberOfTriples ;
					rdf:value 608
				] ;
			] ;
		], [
			a sd:NamedGraph ;
			sd:named <http://kasei.us/sparql> ;
			sd:graphDescription [
				a sd:Graph ;
				void:statItem [
					scovo:dimension void:numberOfTriples ;
					rdf:value 53
				] ;
			] ;
		] ;
	] ;
	
	sd:defaultEntailmentRegime ent:Simple ;
	
	.

<java:com.ldodds.sparql.Distance> a sd:ScalarFunction .
<http://openjena.org/ARQ/function#sha1sum> a sd:ScalarFunction .
END
	my $parser	= RDF::Trine::Parser->new('turtle');
	my $model	= RDF::Trine::Model->temporary_model;
	my $base_uri	= 'http://kasei.us/2009/09/sparql/sd-example.ttl';
	$parser->parse_into_model( $base_uri, $turtle, $model );
	my $namespaces	= {
		rdfs	=> 'http://www.w3.org/2000/01/rdf-schema#',
		xsd		=> 'http://www.w3.org/2001/XMLSchema#',
		scovo	=> 'http://purl.org/NET/scovo#',
		jena	=> 'java:com.hp.hpl.jena.query.function.library.',
		sd		=> 'http://www.w3.org/ns/sparql-service-description#',
		saddle	=> 'http://www.w3.org/2005/03/saddle/#',
		ke		=> 'http://kasei.us/2008/04/sparql-extension/',
		kf		=> 'http://kasei.us/2007/09/functions/',
	};
	my $serializer	= RDF::Trine::Serializer::Turtle->new( $namespaces );
	my $got			= $serializer->serialize_model_to_string($model);
	unlike( $got, qr/\[\] a sd:NamedGraph/sm, 'no free floating blank node' );
}

{
	# bug found 2010.04.08 serialized uri->blank->xxx as uri->bnode label and []->xxx.
	my $turtle	= <<'END';
@prefix rdf:     <http://www.w3.org/1999/02/22-rdf-syntax-ns#> .
@prefix rdfs:    <http://www.w3.org/2000/01/rdf-schema#> .
@prefix dc:      <http://purl.org/dc/terms/> .
@prefix dcterms: <http://purl.org/dc/terms/> .
@prefix foaf:    <http://xmlns.com/foaf/0.1/> .
@prefix void:    <http://rdfs.org/ns/void#> .
@prefix xsd:     <http://www.w3.org/2001/XMLSchema#> .
@prefix doap:    <http://usefulinc.com/ns/doap#> .
@prefix conv:    <http://data-gov.tw.rpi.edu/vocab/conversion/> .

@prefix dg:      <http://data-gov.tw.rpi.edu/datagov/vocab/> .
@prefix raw:     <http://data-gov.tw.rpi.edu/datagov/dataset/10/vocab/raw/> .
@prefix e1:      <http://data-gov.tw.rpi.edu/datagov/dataset/10/vocab/enrichment/1/> .
@prefix e2:      <http://data-gov.tw.rpi.edu/datagov/dataset/10/vocab/enrichment/2/> .
@prefix :        <http://data-gov.tw.rpi.edu/datagov/dataset/10/> .

:dataset-1 a void:Dataset ;
	conv:conversionProcess [
		a conv:RawConversionProcess ;
		conv:conversionTool [ conv:project <csv2rdf> ; conv:revision "1.0.1" ] ;
		dc:date "2010-01-01T18:00:00Z"^^xsd:dateTime ;
		
		# essential data
		dcterms:requires [ conv:datasetFile <dataset.csv> ; dc:date "2009-12-01"^^xsd:date ; foaf:sha1 "da39a3ee5e6b4b0d3255bfef95601890afd80709" ] ;
		conv:datasetOrigin "datagov" ;
		conv:datasetIdentifier "10" ;
	] ;
	.
END
	my $parser	= RDF::Trine::Parser->new('turtle');
	my $model	= RDF::Trine::Model->temporary_model;
	my $base_uri	= 'http://kasei.us/2009/09/sparql/sd-example.ttl';
	$parser->parse_into_model( $base_uri, $turtle, $model );
	my $namespaces	= {
		rdf		=> 'http://www.w3.org/1999/02/22-rdf-syntax-ns#',
		rdfs	=> 'http://www.w3.org/2000/01/rdf-schema#',
		dc		=> 'http://purl.org/dc/terms/',
		dcterms	=> 'http://purl.org/dc/terms/',
		foaf	=> 'http://xmlns.com/foaf/0.1/',
		void	=> 'http://rdfs.org/ns/void#',
		xsd		=> 'http://www.w3.org/2001/XMLSchema#',
		doap	=> 'http://usefulinc.com/ns/doap#',
		conv	=> 'http://data-gov.tw.rpi.edu/vocab/conversion/',
		dg		=> 'http://data-gov.tw.rpi.edu/datagov/vocab/',
	};
	my $serializer	= RDF::Trine::Serializer::Turtle->new( $namespaces );
	my $got			= $serializer->serialize_model_to_string($model);
	unlike( $got, qr/\[\] conv:conversionTool/sm, 'no free floating blank node 2' );
}

{
	my $turtle	= <<'END';
@prefix dc:      <http://purl.org/dc/terms/> .
<http://example.com/> dc:date "2010-01-01T18:00:00Z"^^<http://www.w3.org/2001/XMLSchema#dateTime> .
END
	my $parser	= RDF::Trine::Parser->new('turtle');
	my $model	= RDF::Trine::Model->temporary_model;
	my $base_uri	= 'http://kasei.us/2009/09/sparql/sd-example.ttl';
	$parser->parse_into_model( $base_uri, $turtle, $model );
	my $namespaces	= { xsd => 'http://www.w3.org/2001/XMLSchema#' };
	my $serializer	= RDF::Trine::Serializer::Turtle->new( $namespaces );
	my $got			= $serializer->serialize_model_to_string($model);
	like( $got, qr/"\^\^xsd:dateTime/sm, 'qname literal datatype' );
}

{
	# Date: Sun, 2 Jan 2011 22:17:55 +0000
	# From: Toby Inkster <mail@tobyinkster.co.uk>
	# To: dev@lists.perlrdf.org
	# Subject: Turtle serialisation bug
	# Message-ID: <20110102221755.78db000f@miranda.g5n.co.uk>
	
	my $turtle	= <<"END";
_:a <q> [
	<p> [
		<r> _:b ];
	<t> _:c ] .
# _:a <x> _:b .
_:c <e> _:a .
END

# _:a <q> [
# 	<p> [
# 		<r> _:b ];
# 	<t> [ <e> _:a ] ] ;
# 	<x> _:b .

	my $parser	= RDF::Trine::Parser->new('turtle');
	my $model	= RDF::Trine::Model->temporary_model;
	my $base_uri	= 'http://example.org/';
	$parser->parse_into_model( $base_uri, $turtle, $model );
	my $serializer	= RDF::Trine::Serializer::Turtle->new();
	my $got			= $serializer->serialize_model_to_string($model);
	my $gotmodel	= RDF::Trine::Model->temporary_model;
	$parser->parse_into_model( $base_uri, $got, $gotmodel );
	is( $gotmodel->size, $model->size, 'bnode concise syntax' );
}

{
	my $hash	= {
		'_:a' => {
			'http://example.com/ns#description' => [{type=>'uri', value=>'_:b'}],
		},
		'_:b' => {
			'http://example.com/ns#foo' => [{type=>'literal', value=>'foo'}, 'FOO'],
			'http://example.com/ns#bar' => [{type=>'literal', value=>'bar'}],
		},
	};
<<<<<<< HEAD
	
	my $model = RDF::Trine::Model->new(RDF::Trine::Store->temporary_store);
	$model->add_hashref($hash);
	my $serializer = RDF::Trine::Serializer::Turtle->new();
	my $turtle = $serializer->serialize_model_to_string($model);
	
	
	my $test	= 'blank object with multiple predicates and objects';
	like( $turtle, qr{<http://example.com/ns#description>\s*\[}, "$test 1/3" );
	like( $turtle, qr{<http://example.com/ns#bar> "bar"}, "$test 2/3" );
	like( $turtle, qr{<http://example.com/ns#foo> ("FOO", "foo"|"foo", "FOO")}, , "$test 3/3" );
}

{
	my $hash	= {
		'_:abc'	=> { 'http://example.com/predicate' => [{type => 'blank', value => '_:head'}] },
		'_:head'	=> {
					'http://www.w3.org/1999/02/22-rdf-syntax-ns#first' => [{type => 'literal', value => '1', datatype => 'http://www.w3.org/2001/XMLSchema#integer'}, {type => 'literal', value => '2', datatype => 'http://www.w3.org/2001/XMLSchema#integer'}],
					'http://www.w3.org/1999/02/22-rdf-syntax-ns#rest' => [{type => 'blank', value => '_:middle'}],
				},
		'_:middle'	=> {
					'http://www.w3.org/1999/02/22-rdf-syntax-ns#first' => [{type => 'literal', value => '3', datatype => 'http://www.w3.org/2001/XMLSchema#integer'}],
					'http://www.w3.org/1999/02/22-rdf-syntax-ns#rest' => [{type => 'uri', value => 'http://www.w3.org/1999/02/22-rdf-syntax-ns#nil'}],
				},
	};
	
=======
	my $expect	= qr{[] <http://example.com/ns#description> [\n\t\t((<http://example.com/ns#bar> "bar" ;\n\t\t<http://example.com/ns#foo> "FOO", "foo")|(<http://example.com/ns#foo> "FOO", "foo" ;\n\t\t<http://example.com/ns#bar> "bar"))\n\t] .\n};
	my $test	= 'blank object with multiple predicates and objects';
>>>>>>> 280c9eed
	my $model = RDF::Trine::Model->new(RDF::Trine::Store->temporary_store);
	$model->add_hashref($hash);
	my $serializer = RDF::Trine::Serializer::Turtle->new();
	my $turtle = $serializer->serialize_model_to_string($model);
<<<<<<< HEAD
	
	my $test	= 'full rdf:List syntax on invalid list';
	like( $turtle, qr{<http://example.com/predicate> \[}, "$test 1/5" );
	like( $turtle, qr{<http://www.w3.org/1999/02/22-rdf-syntax-ns#first> [12]}, "$test 2/5" );
	like( $turtle, qr{<http://www.w3.org/1999/02/22-rdf-syntax-ns#rest> \[}, "$test 3/5" );
	like( $turtle, qr{<http://www.w3.org/1999/02/22-rdf-syntax-ns#first> 3}, "$test 4/5" );
	like( $turtle, qr{<http://www.w3.org/1999/02/22-rdf-syntax-ns#rest> <http://www.w3.org/1999/02/22-rdf-syntax-ns#nil>}, "$test 5/5" );
}


__END__

=======
	TODO: {
		if ($test =~ /TODO/) {
			local $TODO	= "Not implemented yet";
			like($turtle, $expect, $test);
		} else {
			like($turtle, $expect, $test);
		}
	}
}
>>>>>>> 280c9eed
<|MERGE_RESOLUTION|>--- conflicted
+++ resolved
@@ -155,24 +155,6 @@
 		{
 			'_:abc'	=> { 'http://example.com/predicate' => [{type => 'blank', value => '_:head'}] },
 			'_:head'	=> {
-<<<<<<< HEAD
-=======
-						'http://www.w3.org/1999/02/22-rdf-syntax-ns#first' => [{type => 'literal', value => '1', datatype => 'http://www.w3.org/2001/XMLSchema#integer'}, {type => 'literal', value => '2', datatype => 'http://www.w3.org/2001/XMLSchema#integer'}],
-						'http://www.w3.org/1999/02/22-rdf-syntax-ns#rest' => [{type => 'blank', value => '_:middle'}],
-					},
-			'_:middle'	=> {
-						'http://www.w3.org/1999/02/22-rdf-syntax-ns#first' => [{type => 'literal', value => '3', datatype => 'http://www.w3.org/2001/XMLSchema#integer'}],
-						'http://www.w3.org/1999/02/22-rdf-syntax-ns#rest' => [{type => 'uri', value => 'http://www.w3.org/1999/02/22-rdf-syntax-ns#nil'}],
-					},
-		},
-		qq{[] <http://example.com/predicate> [\n\t\t<http://www.w3.org/1999/02/22-rdf-syntax-ns#first> 2, 1 ;\n\t\t<http://www.w3.org/1999/02/22-rdf-syntax-ns#rest> [\n\t\t\t<http://www.w3.org/1999/02/22-rdf-syntax-ns#first> 3 ;\n\t\t\t<http://www.w3.org/1999/02/22-rdf-syntax-ns#rest> <http://www.w3.org/1999/02/22-rdf-syntax-ns#nil>\n\t\t]\n\t] .\n},
-		'TODO: full rdf:List syntax on invalid list'
-	],
-	[
-		{
-			'_:abc'	=> { 'http://example.com/predicate' => [{type => 'blank', value => '_:head'}] },
-			'_:head'	=> {
->>>>>>> 280c9eed
 						'http://www.w3.org/1999/02/22-rdf-syntax-ns#first' => [{type => 'literal', value => '1', datatype => 'http://www.w3.org/2001/XMLSchema#integer'}],
 						'http://www.w3.org/1999/02/22-rdf-syntax-ns#rest' => [{type => 'uri', value => 'http://example.com/listElement'}],
 					},
@@ -684,7 +666,6 @@
 			'http://example.com/ns#bar' => [{type=>'literal', value=>'bar'}],
 		},
 	};
-<<<<<<< HEAD
 	
 	my $model = RDF::Trine::Model->new(RDF::Trine::Store->temporary_store);
 	$model->add_hashref($hash);
@@ -711,15 +692,10 @@
 				},
 	};
 	
-=======
-	my $expect	= qr{[] <http://example.com/ns#description> [\n\t\t((<http://example.com/ns#bar> "bar" ;\n\t\t<http://example.com/ns#foo> "FOO", "foo")|(<http://example.com/ns#foo> "FOO", "foo" ;\n\t\t<http://example.com/ns#bar> "bar"))\n\t] .\n};
-	my $test	= 'blank object with multiple predicates and objects';
->>>>>>> 280c9eed
 	my $model = RDF::Trine::Model->new(RDF::Trine::Store->temporary_store);
 	$model->add_hashref($hash);
 	my $serializer = RDF::Trine::Serializer::Turtle->new();
 	my $turtle = $serializer->serialize_model_to_string($model);
-<<<<<<< HEAD
 	
 	my $test	= 'full rdf:List syntax on invalid list';
 	like( $turtle, qr{<http://example.com/predicate> \[}, "$test 1/5" );
@@ -731,15 +707,3 @@
 
 
 __END__
-
-=======
-	TODO: {
-		if ($test =~ /TODO/) {
-			local $TODO	= "Not implemented yet";
-			like($turtle, $expect, $test);
-		} else {
-			like($turtle, $expect, $test);
-		}
-	}
-}
->>>>>>> 280c9eed
