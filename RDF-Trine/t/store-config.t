use Test::More tests => 15;
use Test::Exception;

use strict;
use warnings;

use RDF::Trine;
use RDF::Trine::Store;
use FindBin qw($Bin);
use File::Spec;

my $path	= File::Spec->catfile( $Bin, 'data' );

{
<<<<<<< HEAD
  my $store = RDF::Trine::Store->new_with_config({storetype => 'Memory',
						  sources => [
							      {
							       file => File::Spec->catfile($path, 'turtle', 'test-23.ttl'),
							       syntax => 'turtle',
							      }
							     ]});
  isa_ok($store, 'RDF::Trine::Store::Memory');
  is($store->size, 1, "One statement in the model");
  my $it = $store->get_statements(RDF::Trine::Node::Resource->new('http://example.org/ex#a'), RDF::Trine::Node::Resource->new('http://example.org/ex#b'), undef);
  like($it->to_string, qr/Hello World/, 'Contains Hello World string');
}

{
  my $store = RDF::Trine::Store->new_with_config({storetype => 'Hexastore',
						  sources => [
							      {
							       file => File::Spec->catfile($path, 'turtle', 'test-23.ttl'),
							       syntax => 'turtle',
							      },
							      {
							       file => File::Spec->catfile($path, 'rdfxml-w3c', 'rdfms-xml-literal-namespaces', 'test001.rdf'),
							       syntax => 'rdfxml',
							      }
							     ]});
  isa_ok($store, 'RDF::Trine::Store::Hexastore');
  is($store->size, 2, "Two statements in the model");
  my $it = $store->get_statements(RDF::Trine::Node::Resource->new('http://example.org/ex#a'), RDF::Trine::Node::Resource->new('http://example.org/ex#b'), undef);
  like($it->to_string, qr/Hello World/, 'Contains Hello World string');
=======
	my $store = RDF::Trine::Store->new_with_config({storetype => 'Memory',
							sources => [
										{
										 file => File::Spec->catfile($path, 'turtle', 'test-23.ttl'),
										 syntax => 'turtle',
										}
									 ]});
	isa_ok($store, 'RDF::Trine::Store::Memory');
	is($store->size, 1, "One statement in the model");
	my $it = $store->get_statements(RDF::Trine::Node::Resource->new('http://example.org/ex#a'), RDF::Trine::Node::Resource->new('http://example.org/ex#b'), undef); 
	like($it->to_string, qr/Hello World/, 'Contains Hello World string');
}

{
	my $store = RDF::Trine::Store->new_with_config({storetype => 'Hexastore',
							sources => [
										{
										 file => File::Spec->catfile($path, 'turtle', 'test-23.ttl'),
										 syntax => 'turtle',
										},
										{
										 file => File::Spec->catfile($path, 'rdfxml-w3c', 'rdfms-xml-literal-namespaces', 'test001.rdf'),
										 syntax => 'rdfxml',
										}
									 ]});
	isa_ok($store, 'RDF::Trine::Store::Hexastore');
	is($store->size, 2, "Two statements in the model");
	my $it = $store->get_statements(RDF::Trine::Node::Resource->new('http://example.org/ex#a'), RDF::Trine::Node::Resource->new('http://example.org/ex#b'), undef); 
	like($it->to_string, qr/Hello World/, 'Contains Hello World string');
>>>>>>> a33bb837
}

{
	my $store = RDF::Trine::Store->new_with_config({storetype => 'Memory',
							sources => [
										{
										 file => File::Spec->catfile($path, 'turtle', 'test-23.ttl'),
										 syntax => 'turtle',
										 graph => 'http://example.org/local-stuff'
										},
										{
										 file => File::Spec->catfile($path, 'rdfxml-w3c', 'rdfms-xml-literal-namespaces', 'test001.rdf'),
										 syntax => 'rdfxml',
										}
									 ]});
	isa_ok($store, 'RDF::Trine::Store::Memory');
	is($store->size, 2, "Two statements in the model");
	is($store->count_statements(undef, undef, undef, RDF::Trine::Node::Resource->new('http://example.org/local-stuff')), 1, "Only one statement in the graph");
	my $it = $store->get_statements(RDF::Trine::Node::Resource->new('http://example.org/ex#a'), RDF::Trine::Node::Resource->new('http://example.org/ex#b'), undef);
	like($it->to_string, qr/Hello World/, 'Contains Hello World string');
}



SKIP: {
	unless ($ENV{RDFTRINE_NETWORK_TESTS}) {
		skip( "No network. Set RDFTRINE_NETWORK_TESTS to run these tests.", 2 );
	}
	
	my $store = RDF::Trine::Store->new_with_config({storetype => 'Memory',
							sources => [
										{
										 file => File::Spec->catfile($path, 'turtle', 'test-23.ttl'),
										 syntax => 'turtle',
										},
										{
										 url => 'http://www.kjetil.kjernsmo.net/foaf',
										 syntax => 'rdfxml',
										}
									 ]});
	isa_ok($store, 'RDF::Trine::Store::Memory');
	my $it = $store->get_statements(RDF::Trine::Node::Resource->new('http://www.kjetil.kjernsmo.net/foaf#me'), RDF::Trine::Node::Resource->new('http://xmlns.com/foaf/0.1/nick'), undef);
	like($it->to_string, qr/KjetilK/, 'Contains Hello World string');
}


throws_ok {
	my $store = RDF::Trine::Store->new_with_config({storetype => 'Memory',
							sources => [
										{
										 file => File::Spec->catfile($path, 'turtle', 'bad-00.ttl'),
										 syntax => 'turtle',
										}
									 ]});
} 'RDF::Trine::Error::ParserError', 'Throws on parsing bad Turtle file';


throws_ok {
	my $store = RDF::Trine::Store->new_with_config({storetype => 'FooBar'});
} 'RDF::Trine::Error', 'Throws on parsing non-existent Store.';


throws_ok {
	my $store = RDF::Trine::Store->new_with_config();
} 'RDF::Trine::Error::MethodInvocationError', 'Throws on parsing non-existent Store.';

done_testing();<|MERGE_RESOLUTION|>--- conflicted
+++ resolved
@@ -12,37 +12,6 @@
 my $path	= File::Spec->catfile( $Bin, 'data' );
 
 {
-<<<<<<< HEAD
-  my $store = RDF::Trine::Store->new_with_config({storetype => 'Memory',
-						  sources => [
-							      {
-							       file => File::Spec->catfile($path, 'turtle', 'test-23.ttl'),
-							       syntax => 'turtle',
-							      }
-							     ]});
-  isa_ok($store, 'RDF::Trine::Store::Memory');
-  is($store->size, 1, "One statement in the model");
-  my $it = $store->get_statements(RDF::Trine::Node::Resource->new('http://example.org/ex#a'), RDF::Trine::Node::Resource->new('http://example.org/ex#b'), undef);
-  like($it->to_string, qr/Hello World/, 'Contains Hello World string');
-}
-
-{
-  my $store = RDF::Trine::Store->new_with_config({storetype => 'Hexastore',
-						  sources => [
-							      {
-							       file => File::Spec->catfile($path, 'turtle', 'test-23.ttl'),
-							       syntax => 'turtle',
-							      },
-							      {
-							       file => File::Spec->catfile($path, 'rdfxml-w3c', 'rdfms-xml-literal-namespaces', 'test001.rdf'),
-							       syntax => 'rdfxml',
-							      }
-							     ]});
-  isa_ok($store, 'RDF::Trine::Store::Hexastore');
-  is($store->size, 2, "Two statements in the model");
-  my $it = $store->get_statements(RDF::Trine::Node::Resource->new('http://example.org/ex#a'), RDF::Trine::Node::Resource->new('http://example.org/ex#b'), undef);
-  like($it->to_string, qr/Hello World/, 'Contains Hello World string');
-=======
 	my $store = RDF::Trine::Store->new_with_config({storetype => 'Memory',
 							sources => [
 										{
@@ -72,7 +41,6 @@
 	is($store->size, 2, "Two statements in the model");
 	my $it = $store->get_statements(RDF::Trine::Node::Resource->new('http://example.org/ex#a'), RDF::Trine::Node::Resource->new('http://example.org/ex#b'), undef); 
 	like($it->to_string, qr/Hello World/, 'Contains Hello World string');
->>>>>>> a33bb837
 }
 
 {
