--- conflicted
+++ resolved
@@ -14,236 +14,204 @@
 	plan skip_all => "LWP::Simple is not available for loading <http://...> URLs";
 	return;
 } elsif (not exists $ENV{RDFQUERY_NO_NETWORK}) {
-	plan tests => 14;
+	plan tests => 23;
 } else {
 	plan skip_all => 'No network. Unset RDFQUERY_NO_NETWORK to run these tests.';
 	return;
 }
 
-my $loaded	= use_ok( 'RDF::Query' );
-BAIL_OUT( 'RDF::Query not loaded' ) unless ($loaded);
-
-
-<<<<<<< HEAD
-{
-	local($RDF::Query::Algebra::Service::debug)				= 1;
-	local($RDF::Query::Functions::debug)					= 1;
-	unless ($ENV{RDFQUERY_DEV_TESTS}) {
-		skip "developer network tests", 8;
-	}
-	my $file1	= URI::file->new_abs( '/Users/samofool/Sites/kasei.us/e/people/index.rdf' );
-	my $file2	= URI::file->new_abs( 'data/bnode-person.rdf' );
-	
-	### This filter contains greg and adam, identified by a primaryTopic page and an email sha1sum, respectively:
-	### !<http://xmlns.com/foaf/0.1/mbox_sha1sum>"26fb6400147dcccfda59717ff861db9cb97ac5ec"
-	### ^<http://xmlns.com/foaf/0.1/primaryTopic><http://kasei.us/>
-	my $sparql	= <<"END";
-		PREFIX foaf: <http://xmlns.com/foaf/0.1/>
-		PREFIX rdfs: <http://www.w3.org/2000/01/rdf-schema#>
-		PREFIX k: <http://kasei.us/code/rdf-query/functions/>
-		SELECT DISTINCT *
-		FROM <$file1>
-		FROM <$file2>
-		WHERE {
-			?p a foaf:Person ; foaf:name ?name .
-			FILTER k:bloom( ?p, "AAAAAgAAAB0AAAACAAAACgAAAAQAAAAFZJREZxMt9AekxG8jP9HulJISKVbFzR2rP9boeVledzCy\\nIqE/jWf8NvjRYRUwLjAwMQ==\\n" ) .
-		}
-END
-	my $query	= RDF::Query->new( $sparql, undef, undef, 'sparqlp' );
-	my $stream	= $query->execute();
-	my $xml		= $stream->as_xml;
-	like( $xml, qr#<extrakey id="[^"]+">!&lt;http://xmlns.com/foaf/0.1/mbox_sha1sum>&quot;26fb6400147dcccfda59717ff861db9cb97ac5ec&quot;</extrakey>#sm, 'xml serialization has good looking bnode map' );
-}
-
-exit;
-
-{
-# 	local($RDF::Query::Algebra::Service::debug)				= 1;
-# 	local($RDF::Query::Functions::debug)					= 1;
-	unless ($ENV{RDFQUERY_DEV_TESTS}) {
-		skip "developer network tests", 8;
-	}
-	my $file1	= URI::file->new_abs( '/Users/samofool/Sites/kasei.us/e/people/index.rdf' );
-	my $file2	= URI::file->new_abs( 'data/bnode-person.rdf' );
-	
-	### This filter contains greg and adam, identified by a primaryTopic page and an email sha1sum, respectively:
-	### !<http://xmlns.com/foaf/0.1/mbox_sha1sum>"26fb6400147dcccfda59717ff861db9cb97ac5ec"
-	### ^<http://xmlns.com/foaf/0.1/primaryTopic><http://kasei.us/>
-	my $sparql	= <<"END";
-		PREFIX foaf: <http://xmlns.com/foaf/0.1/>
-		PREFIX rdfs: <http://www.w3.org/2000/01/rdf-schema#>
-		PREFIX k: <http://kasei.us/code/rdf-query/functions/>
-		SELECT DISTINCT *
-		FROM <$file1>
-		FROM <$file2>
-		WHERE {
-			?p a foaf:Person ; foaf:name ?name .
-			FILTER k:bloom( ?p, "AAAAAgAAAB0AAAACAAAACgAAAAQAAAAFZJREZxMt9AekxG8jP9HulJISKVbFzR2rP9boeVledzCy\\nIqE/jWf8NvjRYRUwLjAwMQ==\\n" ) .
-		}
-END
-	my $query	= RDF::Query->new( $sparql, undef, undef, 'sparqlp' );
-	my $stream	= $query->execute();
-	isa_ok( $stream, 'RDF::Trine::Iterator' );
-	
-	my $count	= 0;
-	while (my $d = $stream->next) {
-		isa_ok( $d->{name}, 'RDF::Query::Node::Literal' );
-		like( $d->{name}->literal_value, qr/^(Adam Pisoni|Gregory Todd Williams)$/, 'expected name passed from person passing through bloom filter' );
-		$count++;
-	}
-	is( $count, 3, 'expected result count' );
-}
-
-if (1) {
-	local($RDF::Query::Algebra::Service::debug)					= 1;
+use RDF::Query;
+
+SKIP: {
+#	local($RDF::Query::Algebra::Service::debug)					= 1;
 	unless ($ENV{RDFQUERY_DEV_TESTS}) {
 		skip "developer network tests", 3;
 	}
-	my $file	= URI::file->new_abs( 'data/bnode-person.rdf' );
-	my $query	= RDF::Query->new( <<"END", undef, undef, 'sparqlp' );
-		PREFIX foaf: <http://xmlns.com/foaf/0.1/>
-		PREFIX rdfs: <http://www.w3.org/2000/01/rdf-schema#>
-		SELECT DISTINCT ?name ?nick
-		FROM <$file>
-		WHERE {
-			?p a foaf:Person ; foaf:name ?name .
-			SERVICE <http://kasei.us/sparql> {
-				?p foaf:nick ?nick
-			}
-		}
-END
-	my $stream	= $query->execute();
-	isa_ok( $stream, 'RDF::Trine::Iterator' );
-	my $count	= 0;
-	while (my $d = $stream->next) {
-		use Data::Dumper;
-		warn Dumper($d);
-		isa_ok( $d->{nick}, 'RDF::Query::Node::Literal' );
-		like( $d->{name}->literal_value, qr/^(Adam Pisoni|Gregory Todd Williams)$/ );
-		like( $d->{nick}->literal_value, qr/^(wonko)$/ );
-		$count++;
-	}
-	is( $count, 3 );
-}
-
-exit;
-################################################################################
-
-{
-=======
-SKIP: {
-	unless ($ENV{RDFQUERY_DEV_TESTS}) {
-		skip "developer network tests", 4;
-	}
->>>>>>> 73d1d404
-	my $query	= RDF::Query->new( <<"END", undef, undef, 'sparqlp' );
-		PREFIX foaf: <http://xmlns.com/foaf/0.1/>
-		SELECT DISTINCT *
-		FROM <http://kasei.us/about/foaf.xrdf>
-		WHERE {
-			?p a foaf:Person ; foaf:name ?name .
-			FILTER <http://kasei.us/code/rdf-query/functions/bloom>( ?p, "BAcEMTIzNAQEBAgRDUJsb29tOjpGaWx0ZXIDCAAAAAoEAAAAAAgAAABibGFua3ZlYweamZmZmZmpPwoAAABlcnJvcl9yYXRlCggAAAFAAAgCAAYAAABmaWx0ZXIIhA4AAABudW1faGFzaF9mdW5jcwiBCQAAAGtleV9jb3VudAi/DQAAAGZpbHRlcl9sZW5ndGgIiggAAABjYXBhY2l0eQQCBAAAAAoRMC4zNzkxOTU0NDEyOTczOTQKETAuMjQ0MjQ5NjM2ODQ2NjkzChEwLjg1MTQ5ODA5NTE3NjMxMQoSMC4wNzgyMTI0NDE5NjY1MjA5BQAAAHNhbHRz" ) .
-		}
-END
-	my $stream	= $query->execute();
-	isa_ok( $stream, 'RDF::Trine::Iterator' );
-	my $d	= $stream->next;
-	isa_ok( $d, 'HASH' );
-	isa_ok( $d->{ name }, 'RDF::Trine::Node::Literal' );
-	is( $d->{name}->literal_value, 'Gregory Todd Williams', 'expected value passed through bloom filter' );
-}
-
-
-SKIP: {
-	unless ($ENV{RDFQUERY_DEV_TESTS}) {
-		skip "developer network tests", 3;
-	}
-	my $query	= RDF::Query->new( <<"END", undef, undef, 'sparqlp' );
-		PREFIX foaf: <http://xmlns.com/foaf/0.1/>
-		SELECT DISTINCT *
-		FROM <http://kasei.us/about/foaf.xrdf>
-		WHERE {
-			{
-				?p a foaf:Person .
-				FILTER( ISIRI(?p) )
-			}
-			SERVICE <http://kasei.us/sparql> {
-				?p foaf:name ?name
-			}
-		}
-END
-	my $stream	= $query->execute();
-	isa_ok( $stream, 'RDF::Trine::Iterator' );
-	my $d	= $stream->next;
-	isa_ok( $d, 'HASH' );
-	is_deeply( $d, {
-		'p' => bless( [
-			'URI',
-			'http://kasei.us/about/foaf.xrdf#greg',
-		], 'RDF::Trine::Node::Resource' ),
-		'name' => bless( [
-			'LITERAL',
-			'Gregory Todd Williams'
-		], 'RDF::Trine::Node::Literal' )
-	} );
-}
-
-SKIP: {
-	unless ($ENV{RDFQUERY_DEV_TESTS}) {
-		skip "developer network tests", 3;
-	}
-	my $query	= RDF::Query->new( <<"END", undef, undef, 'sparqlp' );
-		PREFIX rdfs: <http://www.w3.org/2000/01/rdf-schema#>
-		SELECT DISTINCT *
-		FROM <http://dbpedia.org/resource/Vancouver_Island>
-		WHERE {
-			{
-				?thing rdfs:label ?label .
-				FILTER( LANGMATCHES( LANG(?label), "en" ) )
-			}
-			SERVICE <http://dbpedia.org/sparql> {
-				?thing a <http://dbpedia.org/class/yago/Island109316454>
-			}
-		}
-END
-	my $stream	= $query->execute();
-	isa_ok( $stream, 'RDF::Trine::Iterator' );
-	my $d	= $stream->next;
-	
-	isa_ok( $d, 'HASH' );
-	is_deeply( $d, {
-		'label' => bless( [
-			'LITERAL',
-			'Vancouver Island',
-			'en',
-			undef
-		], 'RDF::Trine::Node::Literal' ),
-		'thing' => bless( [
-			'URI',
-			'http://dbpedia.org/resource/Vancouver_Island'
-		], 'RDF::Trine::Node::Resource' )
-	} );
-}
-
-
-SKIP: {
-	unless ($ENV{RDFQUERY_DEV_TESTS}) {
-		skip "developer network tests", 3;
-	}
-	my $query	= RDF::Query->new( <<"END", undef, undef, 'sparqlp' );
-PREFIX rdfs: <http://www.w3.org/2000/01/rdf-schema#>
-SELECT *
-WHERE {
-	SERVICE <http://dbpedia.org/sparql> {
-		?thing a <http://dbpedia.org/class/yago/Island109316454>
-	}
-}
-END
-	my $stream	= $query->execute();
-	isa_ok( $stream, 'RDF::Trine::Iterator' );
-	my $d	= $stream->next;
-	isa_ok( $d, 'HASH' );
-	
-	my @values	= values %$d;
-	isa_ok( $values[0], 'RDF::Trine::Node' );
-}
+	
+	{
+		my $file	= URI::file->new_abs( 'data/bnode-person.rdf' );
+		my $query	= RDF::Query->new( <<"END", undef, undef, 'sparqlp' );
+			PREFIX foaf: <http://xmlns.com/foaf/0.1/>
+			PREFIX rdfs: <http://www.w3.org/2000/01/rdf-schema#>
+			SELECT DISTINCT ?name ?nick
+			FROM <$file>
+			WHERE {
+				?p a foaf:Person ; foaf:name ?name .
+				SERVICE <http://kasei.us/sparql> {
+					?p foaf:nick ?nick
+				}
+			}
+END
+		my $stream	= $query->execute();
+		isa_ok( $stream, 'RDF::Trine::Iterator' );
+		my $count	= 0;
+		while (my $d = $stream->next) {
+			isa_ok( $d->{nick}, 'RDF::Query::Node::Literal' );
+			like( $d->{name}->literal_value, qr/^(Adam Pisoni|Gregory Todd Williams)$/, 'got name from local file (joined on a bnode)' );
+			like( $d->{nick}->literal_value, qr/^(wonko)$/, 'got nick from SERVICE (joined on a bnode)' );
+			$count++;
+		}
+		is( $count, 1, 'expected result count' );
+	}
+
+	{
+	# 	local($RDF::Query::Algebra::Service::debug)				= 1;
+	# 	local($RDF::Query::Functions::debug)					= 1;
+		unless ($ENV{RDFQUERY_DEV_TESTS}) {
+			skip "developer network tests", 8;
+		}
+		my $file1	= URI::file->new_abs( '/Users/samofool/Sites/kasei.us/e/people/index.rdf' );
+		my $file2	= URI::file->new_abs( 'data/bnode-person.rdf' );
+		
+		### This filter contains greg and adam, identified by a primaryTopic page and an email sha1sum, respectively:
+		### !<http://xmlns.com/foaf/0.1/mbox_sha1sum>"26fb6400147dcccfda59717ff861db9cb97ac5ec"
+		### ^<http://xmlns.com/foaf/0.1/primaryTopic><http://kasei.us/>
+		my $sparql	= <<"END";
+			PREFIX foaf: <http://xmlns.com/foaf/0.1/>
+			PREFIX rdfs: <http://www.w3.org/2000/01/rdf-schema#>
+			PREFIX k: <http://kasei.us/code/rdf-query/functions/>
+			SELECT DISTINCT *
+			FROM <$file1>
+			FROM <$file2>
+			WHERE {
+				?p a foaf:Person ; foaf:name ?name .
+				FILTER k:bloom( ?p, "AAAAAgAAAB0AAAACAAAACgAAAAQAAAAFZJREZxMt9AekxG8jP9HulJISKVbFzR2rP9boeVledzCy\\nIqE/jWf8NvjRYRUwLjAwMQ==\\n" ) .
+			}
+END
+		my $query	= RDF::Query->new( $sparql, undef, undef, 'sparqlp' );
+		my $stream	= $query->execute();
+		my $xml		= $stream->as_xml;
+		like( $xml, qr#<extrakey id="[^"]+">!&lt;http://xmlns.com/foaf/0.1/mbox_sha1sum>&quot;26fb6400147dcccfda59717ff861db9cb97ac5ec&quot;</extrakey>#sm, 'xml serialization has good looking bnode map' );
+	}
+	
+	{
+	# 	local($RDF::Query::Algebra::Service::debug)				= 1;
+	# 	local($RDF::Query::Functions::debug)					= 1;
+		unless ($ENV{RDFQUERY_DEV_TESTS}) {
+			skip "developer network tests", 8;
+		}
+		my $file1	= URI::file->new_abs( '/Users/samofool/Sites/kasei.us/e/people/index.rdf' );
+		my $file2	= URI::file->new_abs( 'data/bnode-person.rdf' );
+		
+		### This filter contains greg and adam, identified by a primaryTopic page and an email sha1sum, respectively:
+		### !<http://xmlns.com/foaf/0.1/mbox_sha1sum>"26fb6400147dcccfda59717ff861db9cb97ac5ec"
+		### ^<http://xmlns.com/foaf/0.1/primaryTopic><http://kasei.us/>
+		my $sparql	= <<"END";
+			PREFIX foaf: <http://xmlns.com/foaf/0.1/>
+			PREFIX rdfs: <http://www.w3.org/2000/01/rdf-schema#>
+			PREFIX k: <http://kasei.us/code/rdf-query/functions/>
+			SELECT DISTINCT *
+			FROM <$file1>
+			FROM <$file2>
+			WHERE {
+				?p a foaf:Person ; foaf:name ?name .
+				FILTER k:bloom( ?p, "AAAAAgAAAB0AAAACAAAACgAAAAQAAAAFZJREZxMt9AekxG8jP9HulJISKVbFzR2rP9boeVledzCy\\nIqE/jWf8NvjRYRUwLjAwMQ==\\n" ) .
+			}
+END
+		my $query	= RDF::Query->new( $sparql, undef, undef, 'sparqlp' );
+		my $stream	= $query->execute();
+		isa_ok( $stream, 'RDF::Trine::Iterator' );
+		
+		my $count	= 0;
+		while (my $d = $stream->next) {
+			isa_ok( $d->{name}, 'RDF::Query::Node::Literal' );
+			like( $d->{name}->literal_value, qr/^(Adam Pisoni|Gregory Todd Williams)$/, 'expected name passed from person passing through bloom filter' );
+			$count++;
+		}
+		is( $count, 3, 'expected result count' );
+	}
+	
+	{
+		unless ($ENV{RDFQUERY_DEV_TESTS}) {
+			skip "developer network tests", 3;
+		}
+		my $query	= RDF::Query->new( <<"END", undef, undef, 'sparqlp' );
+			PREFIX foaf: <http://xmlns.com/foaf/0.1/>
+			SELECT DISTINCT *
+			FROM <http://kasei.us/about/foaf.xrdf>
+			WHERE {
+				{
+					?p a foaf:Person .
+					FILTER( ISIRI(?p) )
+				}
+				SERVICE <http://kasei.us/sparql> {
+					?p foaf:name ?name
+				}
+			}
+END
+		my $stream	= $query->execute();
+		isa_ok( $stream, 'RDF::Trine::Iterator' );
+		my $d	= $stream->next;
+		isa_ok( $d, 'HASH' );
+		is_deeply( $d, {
+			'p' => bless( [
+				'URI',
+				'http://kasei.us/about/foaf.xrdf#greg',
+			], 'RDF::Trine::Node::Resource' ),
+			'name' => bless( [
+				'LITERAL',
+				'Gregory Todd Williams'
+			], 'RDF::Trine::Node::Literal' )
+		} );
+	}
+	
+	{
+		unless ($ENV{RDFQUERY_DEV_TESTS}) {
+			skip "developer network tests", 3;
+		}
+		my $query	= RDF::Query->new( <<"END", undef, undef, 'sparqlp' );
+			PREFIX rdfs: <http://www.w3.org/2000/01/rdf-schema#>
+			SELECT DISTINCT *
+			FROM <http://dbpedia.org/resource/Vancouver_Island>
+			WHERE {
+				{
+					?thing rdfs:label ?label .
+					FILTER( LANGMATCHES( LANG(?label), "en" ) )
+				}
+				SERVICE <http://dbpedia.org/sparql> {
+					?thing a <http://dbpedia.org/class/yago/Island109316454>
+				}
+			}
+END
+		my $stream	= $query->execute();
+		isa_ok( $stream, 'RDF::Trine::Iterator' );
+		my $d	= $stream->next;
+		
+		isa_ok( $d, 'HASH' );
+		is_deeply( $d, {
+			'label' => bless( [
+				'LITERAL',
+				'Vancouver Island',
+				'en',
+				undef
+			], 'RDF::Trine::Node::Literal' ),
+			'thing' => bless( [
+				'URI',
+				'http://dbpedia.org/resource/Vancouver_Island'
+			], 'RDF::Trine::Node::Resource' )
+		} );
+	}
+	
+	
+	{
+		unless ($ENV{RDFQUERY_DEV_TESTS}) {
+			skip "developer network tests", 3;
+		}
+		my $query	= RDF::Query->new( <<"END", undef, undef, 'sparqlp' );
+	PREFIX rdfs: <http://www.w3.org/2000/01/rdf-schema#>
+	SELECT *
+	WHERE {
+		SERVICE <http://dbpedia.org/sparql> {
+			?thing a <http://dbpedia.org/class/yago/Island109316454>
+		}
+	}
+END
+		my $stream	= $query->execute();
+		isa_ok( $stream, 'RDF::Trine::Iterator' );
+		my $d	= $stream->next;
+		isa_ok( $d, 'HASH' );
+		
+		my @values	= values %$d;
+		isa_ok( $values[0], 'RDF::Trine::Node' );
+	}
+}