--- conflicted
+++ resolved
@@ -5167,11 +5167,7 @@
     - !!perl/array:RDF::Query::Node::Variable
       - xxx
 ---
-<<<<<<< HEAD
 - 'SPARQLP: SERVICE'
-=======
-- "SPARQLP: SERVICE"
->>>>>>> 9428f199
 - |
   PREFIX : <http://example.com/> 
   SELECT *
@@ -5218,11 +5214,7 @@
     - !!perl/array:RDF::Query::Node::Variable
       - name
 ---
-<<<<<<< HEAD
 - 'SPARQLP: BGP join SERVICE'
-=======
-- "SPARQLP: BGP join SERVICE"
->>>>>>> 9428f199
 - |
   PREFIX rdfs: <http://www.w3.org/2000/01/rdf-schema#>
   SELECT *
