--- conflicted
+++ resolved
@@ -34,13 +34,8 @@
 	<release>
 		<Version>
 			<name>stable</name>
-<<<<<<< HEAD
-			<created>2008-03-19</created>
-			<revision>2.000</revision>
-=======
 			<created>2008-04-25</created>
 			<revision>2.002</revision>
->>>>>>> dd27c0ad
 		</Version>
 	</release>
 
