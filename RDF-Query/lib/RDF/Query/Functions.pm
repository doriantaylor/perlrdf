# RDF::Query::Functions
# -------------
# $Revision: 121 $
# $Date: 2006-02-06 23:07:43 -0500 (Mon, 06 Feb 2006) $
# -----------------------------------------------------------------------------

=head1 NAME

RDF::Query::Functions - Standard Extension Functions

=cut

package RDF::Query::Functions;

use strict;
use warnings;
no warnings 'redefine';

use Scalar::Util qw(blessed reftype looks_like_number);

use RDF::Query;
use RDF::Query::Model::RDFTrine;
use RDF::Query::Error qw(:try);

use I18N::LangTags;
use Bloom::Filter;
use Data::Dumper;
use MIME::Base64;
use Storable qw(thaw);
use Digest::SHA1 qw(sha1_hex);
use Carp qw(carp croak confess);

######################################################################

our ($VERSION, $debug);
BEGIN {
	$debug		= 0;
	$VERSION	= do { my $REV = (qw$Revision: 121 $)[1]; sprintf("%0.3f", 1 + ($REV/1000)) };
}

######################################################################


### XSD CASTING FUNCTIONS

$RDF::Query::functions{"http://www.w3.org/2001/XMLSchema#integer"}	= sub {
	my $query	= shift;
	my $bridge	= shift;
	my $node	= shift;
	my $value;
	if ($node->is_literal) {
		my $type	= $node->literal_datatype || '';
		$value		= $node->literal_value;
		if ($type eq 'http://www.w3.org/2001/XMLSchema#boolean') {
			$value	= ($value eq 'true') ? '1' : '0';
		} elsif ($node->is_numeric_type) {
			if ($type eq 'http://www.w3.org/2001/XMLSchema#double') {
				throw RDF::Query::Error::FilterEvaluationError ( -text => "cannot to xsd:integer as precision would be lost" );
			} elsif (int($value) != $value) {
				throw RDF::Query::Error::FilterEvaluationError ( -text => "cannot to xsd:integer as precision would be lost" );
			} else {
				$value	= $node->numeric_value;
			}
		} elsif (looks_like_number($value)) {
			if ($value =~ /[eE]/) {	# double
				throw RDF::Query::Error::FilterEvaluationError ( -text => "cannot to xsd:integer as precision would be lost" );
			} elsif (int($value) != $value) {
				throw RDF::Query::Error::FilterEvaluationError ( -text => "cannot to xsd:integer as precision would be lost" );
			}
		} else {
			throw RDF::Query::Error::TypeError ( -text => "cannot cast unrecognized value '$value' to xsd:integer" );
		}
		return RDF::Query::Node::Literal->new( "$value", undef, 'http://www.w3.org/2001/XMLSchema#integer' );
	} else {
		throw RDF::Query::Error::TypeError ( -text => "cannot cast node to xsd:integer" );
	}
};

$RDF::Query::functions{"http://www.w3.org/2001/XMLSchema#decimal"}	= sub {
	my $query	= shift;
	my $bridge	= shift;
	my $node	= shift;
	my $value;
	if ($node->is_literal) {
		my $type	= $node->literal_datatype || '';
		$value		= $node->literal_value;
		if ($type eq 'http://www.w3.org/2001/XMLSchema#boolean') {
			$value	= ($value eq 'true') ? '1' : '0';
		} elsif ($node->is_numeric_type) {
			if ($type eq 'http://www.w3.org/2001/XMLSchema#double') {
				throw RDF::Query::Error::FilterEvaluationError ( -text => "cannot to xsd:decimal as precision would be lost" );
			} else {
				$value	= $node->numeric_value;
			}
		} elsif (looks_like_number($value)) {
			if ($value =~ /[eE]/) {	# double
				throw RDF::Query::Error::FilterEvaluationError ( -text => "cannot to xsd:decimal as precision would be lost" );
			}
		} else {
			throw RDF::Query::Error::TypeError ( -text => "cannot cast unrecognized value '$value' to xsd:decimal" );
		}
		return RDF::Query::Node::Literal->new( "$value", undef, 'http://www.w3.org/2001/XMLSchema#decimal' );
	} else {
		throw RDF::Query::Error::TypeError ( -text => "cannot cast node to xsd:integer" );
	}
};

$RDF::Query::functions{"http://www.w3.org/2001/XMLSchema#float"}	= sub {
	my $query	= shift;
	my $bridge	= shift;
	my $node	= shift;
	my $value;
	if ($node->is_literal) {
		$value	= $node->literal_value;
		my $type	= $node->literal_datatype || '';
		if ($type eq 'http://www.w3.org/2001/XMLSchema#boolean') {
			$value	= ($value eq 'true') ? '1.0' : '0.0';
		} elsif ($node->is_numeric_type) {
			# noop
		} elsif (not $node->has_datatype) {
			if (looks_like_number($value)) {
				$value	= +$value;
			} else {
				throw RDF::Query::Error::TypeError ( -text => "cannot cast unrecognized value '$value' to xsd:float" );
			}
		} elsif (not $node->is_numeric_type) {
			throw RDF::Query::Error::TypeError ( -text => "cannot cast unrecognized value '$value' to xsd:float" );
		}
	} elsif ($node->is_resource) {
		throw RDF::Query::Error::TypeError ( -text => "cannot cast an IRI to xsd:integer" );
	}
	
	my $num	= sprintf("%e", $value);
	return RDF::Query::Node::Literal->new( $num, undef, 'http://www.w3.org/2001/XMLSchema#float' );
};

$RDF::Query::functions{"http://www.w3.org/2001/XMLSchema#double"}	= sub {
	my $query	= shift;
	my $bridge	= shift;
	my $node	= shift;
	my $value;
	if ($node->is_literal) {
		$value	= $node->literal_value;
		my $type	= $node->literal_datatype || '';
		if ($type eq 'http://www.w3.org/2001/XMLSchema#boolean') {
			$value	= ($value eq 'true') ? '1.0' : '0.0';
		} elsif ($node->is_numeric_type) {
			# noop
		} elsif (not $node->has_datatype) {
			if (looks_like_number($value)) {
				$value	= +$value;
			} else {
				throw RDF::Query::Error::TypeError ( -text => "cannot cast unrecognized value '$value' to xsd:double" );
			}
		} elsif (not $node->is_numeric_type) {
			throw RDF::Query::Error::TypeError ( -text => "cannot cast unrecognized value '$value' to xsd:double" );
		}
	} elsif ($node->is_resource) {
		throw RDF::Query::Error::TypeError ( -text => "cannot cast an IRI to xsd:integer" );
	}
	
	my $num	= sprintf("%e", $value);
	return RDF::Query::Node::Literal->new( $num, undef, 'http://www.w3.org/2001/XMLSchema#double' );
};

### Effective Boolean Value
$RDF::Query::functions{"sparql:ebv"}	= sub {
	my $query	= shift;
	my $bridge	= shift;
	my $node	= shift;
	
	if ($node->is_literal) {
		if ($node->is_numeric_type) {
			my $value	= $node->numeric_value;
			return RDF::Query::Node::Literal->new('true', undef, 'http://www.w3.org/2001/XMLSchema#boolean') if ($value);
			return RDF::Query::Node::Literal->new('false', undef, 'http://www.w3.org/2001/XMLSchema#boolean') if (not $value);
		} elsif ($node->has_datatype) {
			my $type	= $node->literal_datatype;
			my $value	= $node->literal_value;
			if ($type eq 'http://www.w3.org/2001/XMLSchema#boolean') {
				return ($value eq 'true')
					? RDF::Query::Node::Literal->new('true', undef, 'http://www.w3.org/2001/XMLSchema#boolean')
					: RDF::Query::Node::Literal->new('false', undef, 'http://www.w3.org/2001/XMLSchema#boolean');
			} else {
				throw RDF::Query::Error::TypeError -text => "Unusable type in EBV: " . Dumper($node);
			}
		} else {
			my $value	= $node->literal_value;
			return (length($value))
					? RDF::Query::Node::Literal->new('true', undef, 'http://www.w3.org/2001/XMLSchema#boolean')
					: RDF::Query::Node::Literal->new('false', undef, 'http://www.w3.org/2001/XMLSchema#boolean');
		}
		throw RDF::Query::Error::FilterEvaluationError ( -text => "'$node' cannot be cast to a boolean type (true or false)" );
	} elsif ($node->is_resource) {
		throw RDF::Query::Error::TypeError ( -text => "cannot cast an IRI to xsd:boolean" );
	}
};

$RDF::Query::functions{"http://www.w3.org/2001/XMLSchema#boolean"}	= sub {
	my $query	= shift;
	my $bridge	= shift;
	my $node	= shift;
	
	if ($node->is_literal) {
		if ($node->is_numeric_type) {
			my $value	= $node->numeric_value;
			if ($value) {
				return RDF::Query::Node::Literal->new('true', undef, 'http://www.w3.org/2001/XMLSchema#boolean');
			} else {
				return RDF::Query::Node::Literal->new('false', undef, 'http://www.w3.org/2001/XMLSchema#boolean');
			}
		} elsif ($node->has_datatype) {
			my $type	= $node->literal_datatype;
			my $value	= $node->literal_value;
			if ($value eq 'true') {
				return RDF::Query::Node::Literal->new('true', undef, 'http://www.w3.org/2001/XMLSchema#boolean');
			} elsif ($value eq 'false') {
				return RDF::Query::Node::Literal->new('false', undef, 'http://www.w3.org/2001/XMLSchema#boolean');
			} else {
				throw RDF::Query::Error::TypeError -text => "Unusable type in boolean cast: " . Dumper($node);
			}
		} else {
			my $value	= $node->literal_value;
			if ($value eq 'true') {
				return RDF::Query::Node::Literal->new('true', undef, 'http://www.w3.org/2001/XMLSchema#boolean');
			} elsif ($value eq 'false') {
				return RDF::Query::Node::Literal->new('false', undef, 'http://www.w3.org/2001/XMLSchema#boolean');
			} else {
				throw RDF::Query::Error::TypeError -text => "Cannot cast to xsd:boolean: " . Dumper($node);
			}
		}
	} else {
		throw RDF::Query::Error::TypeError -text => "Cannot cast to xsd:boolean: " . Dumper($node);
	}
};

$RDF::Query::functions{"http://www.w3.org/2001/XMLSchema#string"}	= sub {
	my $query	= shift;
	my $bridge	= shift;
	my $node	= shift;
	if ($node->is_literal) {
		my $value	= $node->literal_value;
		return RDF::Query::Node::Literal->new($value, undef, 'http://www.w3.org/2001/XMLSchema#string');
	} elsif ($node->is_resource) {
		my $value	= $node->uri_value;
		return RDF::Query::Node::Literal->new($value, undef, 'http://www.w3.org/2001/XMLSchema#string');
	} else {
		throw RDF::Query::Error::TypeError ( -text => "cannot cast node to xsd:string: " . $node );
	}
};

$RDF::Query::functions{"http://www.w3.org/2001/XMLSchema#dateTime"}	= sub {
	my $query	= shift;
	my $bridge	= shift;
	my $node	= shift;
	my $f		= ref($query) ? $query->{dateparser} : DateTime::Format::W3CDTF->new;
	my $value	= $node->literal_value;
	my $dt		= eval { $f->parse_datetime( $value ) };
	if ($dt) {
		my $value	= $f->format_datetime( $dt );
		return RDF::Query::Node::Literal->new( $value, undef, 'http://www.w3.org/2001/XMLSchema#dateTime' );
	} else {
		throw RDF::Query::Error::TypeError;
	}
};


$RDF::Query::functions{"sparql:str"}	= sub {
	my $query	= shift;
	my $bridge	= shift;
	
	my $node	= shift;
	if ($node->is_literal) {
		my $value	= $node->literal_value;
		return RDF::Query::Node::Literal->new( $value );
	} elsif ($node->is_resource) {
		my $value	= $node->uri_value;
		return RDF::Query::Node::Literal->new( $value );
	} else {
		throw RDF::Query::Error::TypeError -text => "STR() must be called with either a literal or resource";
	}
};

$RDF::Query::functions{"sparql:logical-or"}	= sub {
	my $query	= shift;
	my $bridge	= shift;
	### Arguments to sparql:logical-* functions are passed lazily via a closure
	### so that TypeErrors in arguments can be handled properly.
	my $args	= shift;
	
	my $bool	= RDF::Query::Node::Resource->new( "sparql:ebv" );
	my ($bool1, $bool2, $error);
	try {
		my $arg1 	= $args->();
		my $func	= RDF::Query::Expression::Function->new( $bool, $arg1 );
		my $value	= $func->evaluate( $query, $bridge, {} );
		$bool1		= ($value->literal_value eq 'true') ? 1 : 0;
	} otherwise {
		warn "error in lhs of logical-or" if ($debug);
		$error	= shift;
	};
	try {
		my $arg2 	= $args->();
		my $func	= RDF::Query::Expression::Function->new( $bool, $arg2 );
		my $value	= $func->evaluate( $query, $bridge, {} );
		$bool2		= ($value->literal_value eq 'true') ? 1 : 0;
	} otherwise {
		warn "error in rhs of logical-or" if ($debug);
		$error	= shift;
	};
	
	if ($bool1 or $bool2) {
		return RDF::Query::Node::Literal->new('true', undef, 'http://www.w3.org/2001/XMLSchema#boolean');
	} elsif ($error) {
		$error->throw;
	} else {
		return RDF::Query::Node::Literal->new('false', undef, 'http://www.w3.org/2001/XMLSchema#boolean');
	}
};

# sop:logical-and
$RDF::Query::functions{"sparql:logical-and"}	= sub {
	my $query	= shift;
	my $bridge	= shift;
	### Arguments to sparql:logical-* functions are passed lazily via a closure
	### so that TypeErrors in arguments can be handled properly.
	my $args	= shift;
	
	my $bool	= RDF::Query::Node::Resource->new( "sparql:ebv" );
	my ($bool1, $bool2, $error);
	try {
		my $arg1 = $args->();
		my $func	= RDF::Query::Expression::Function->new( $bool, $arg1 );
		my $value	= $func->evaluate( $query, $bridge, {} );
		$bool1		= ($value->literal_value eq 'true') ? 1 : 0;
	} otherwise {
		$error	= shift;
	};
	try {
		my $arg2 = $args->();
		my $func	= RDF::Query::Expression::Function->new( $bool, $arg2 );
		my $value	= $func->evaluate( $query, $bridge, {} );
		$bool2		= ($value->literal_value eq 'true') ? 1 : 0;
	} otherwise {
		$error	= shift;
	};
	
	if ($bool1 and $bool2) {
		return RDF::Query::Node::Literal->new('true', undef, 'http://www.w3.org/2001/XMLSchema#boolean');
	} elsif ($error) {
		$error->throw;
	} else {
		return RDF::Query::Node::Literal->new('false', undef, 'http://www.w3.org/2001/XMLSchema#boolean');
	}
};

# sop:isBound
$RDF::Query::functions{"sparql:bound"}	= sub {
	my $query	= shift;
	my $bridge	= shift;
	my $node	= shift;
	if (blessed($node)) {
		return RDF::Query::Node::Literal->new('true', undef, 'http://www.w3.org/2001/XMLSchema#boolean');
	} else {
		return RDF::Query::Node::Literal->new('false', undef, 'http://www.w3.org/2001/XMLSchema#boolean');
	}
};

$RDF::Query::functions{"sparql:isuri"}	=
$RDF::Query::functions{"sparql:isiri"}	= sub {
	my $query	= shift;
	my $bridge	= shift;
	my $node	= shift;
	if ($node->is_resource) {
		return RDF::Query::Node::Literal->new('true', undef, 'http://www.w3.org/2001/XMLSchema#boolean');
	} else {
		return RDF::Query::Node::Literal->new('false', undef, 'http://www.w3.org/2001/XMLSchema#boolean');
	}
};

# sop:isBlank
$RDF::Query::functions{"sparql:isblank"}	= sub {
	my $query	= shift;
	my $bridge	= shift;
	my $node	= shift;
	if ($node->is_blank) {
		return RDF::Query::Node::Literal->new('true', undef, 'http://www.w3.org/2001/XMLSchema#boolean');
	} else {
		return RDF::Query::Node::Literal->new('false', undef, 'http://www.w3.org/2001/XMLSchema#boolean');
	}
};

# sop:isLiteral
$RDF::Query::functions{"sparql:isliteral"}	= sub {
	my $query	= shift;
	my $bridge	= shift;
	my $node	= shift;
	if ($node->is_literal) {
		return RDF::Query::Node::Literal->new('true', undef, 'http://www.w3.org/2001/XMLSchema#boolean');
	} else {
		return RDF::Query::Node::Literal->new('false', undef, 'http://www.w3.org/2001/XMLSchema#boolean');
	}
};


$RDF::Query::functions{"sparql:lang"}	= sub {
	my $query	= shift;
	my $bridge	= shift;
	my $node	= shift;
	if ($node->is_literal) {
		my $lang	= ($node->has_language) ? $node->literal_value_language : '';
		return RDF::Query::Node::Literal->new( $lang );
	} else {
		throw RDF::Query::Error::TypeError ( -text => "cannot call lang() on a non-literal value" );
	}
};

$RDF::Query::functions{"sparql:langmatches"}	= sub {
	my $query	= shift;
	my $bridge	= shift;
	my $l		= shift;
	my $m		= shift;
	
	my $lang	= $l->literal_value;
	my $match	= $m->literal_value;
	
	my $true	= RDF::Query::Node::Literal->new('true', undef, 'http://www.w3.org/2001/XMLSchema#boolean');
	my $false	= RDF::Query::Node::Literal->new('false', undef, 'http://www.w3.org/2001/XMLSchema#boolean');
	
	if ($match eq '*') {
		# """A language-range of "*" matches any non-empty language-tag string."""
		return ($lang ? $true : $false);
	} else {
		return (I18N::LangTags::is_dialect_of( $lang, $match )) ? $true : $false;
	}
};

$RDF::Query::functions{"sparql:sameterm"}	= sub {
	my $query	= shift;
	my $bridge	= shift;
	my $nodea	= shift;
	my $nodeb	= shift;
	
	my $bool	= 0;
	if ($nodea->isa('RDF::Trine::Node::Resource')) {
		$bool	= $nodea->equal( $nodeb );
	} elsif ($nodea->isa('RDF::Trine::Node::Blank')) {
		$bool	= $nodea->equal( $nodeb );
	} elsif ($nodea->isa('RDF::Trine::Node::Literal') and $nodeb->isa('RDF::Trine::Node::Literal')) {
		if ($nodea->literal_value ne $nodeb->literal_value) {
			$bool	= 0;
		} elsif (not($nodea->has_language == $nodeb->has_language)) {
			$bool	= 0;
		} elsif (not $nodea->has_datatype == $nodeb->has_datatype) {
			$bool	= 0;
		} elsif ($nodea->has_datatype or $nodeb->has_datatype) {
			if ($nodea->literal_datatype ne $nodeb->literal_datatype) {
				$bool	= 0;
			} else {
				$bool	= 1;
			}
		} elsif ($nodea->has_language or $nodeb->has_language) {
			if ($nodea->literal_value_language ne $nodeb->literal_value_language) {
				$bool	= 0;
			} else {
				$bool	= 1;
			}
		} else {
			$bool	= 1;
		}
	}

	return ($bool)
		? RDF::Query::Node::Literal->new('true', undef, 'http://www.w3.org/2001/XMLSchema#boolean')
		: RDF::Query::Node::Literal->new('false', undef, 'http://www.w3.org/2001/XMLSchema#boolean');
};

$RDF::Query::functions{"sparql:datatype"}	= sub {
	# """Returns the datatype IRI of typedLit; returns xsd:string if the parameter is a simple literal."""
	my $query	= shift;
	my $bridge	= shift;
	my $node	= shift;
	if ($node->is_literal) {
		if ($node->has_language) {
			throw RDF::Query::Error::TypeError ( -text => "cannot call datatype() on a language-tagged literal" );
		} elsif ($node->has_datatype) {
			my $type	= $node->literal_datatype;
			warn "datatype => $type" if ($debug);
			return RDF::Query::Node::Resource->new($type);
		} else {
			warn 'datatype => string' if ($debug);
			return RDF::Query::Node::Resource->new('http://www.w3.org/2001/XMLSchema#string');
		}
	} else {
		throw RDF::Query::Error::TypeError ( -text => "cannot call datatype() on a non datatyped node" );
	}
};

$RDF::Query::functions{"sparql:regex"}	= sub {
	my $query	= shift;
	my $bridge	= shift;
	my $node	= shift;
	my $match	= shift;
	
	unless ($node->is_literal) {
		throw RDF::Query::Error::TypeError ( -text => 'REGEX() called with non-string data' );
	}
	
	my $text	= $node->literal_value;
	my $pattern	= $match->literal_value;
	if (index($pattern, '(?{') != -1 or index($pattern, '(??{') != -1) {
		throw RDF::Query::Error::FilterEvaluationError ( -text => 'REGEX() called with unsafe ?{} pattern' );
	}
	if (@_) {
		my $data	= shift;
		my $flags	= $data->literal_value;
		if ($flags !~ /^[smix]*$/) {
			throw RDF::Query::Error::FilterEvaluationError ( -text => 'REGEX() called with unrecognized flags' );
		}
		$pattern	= qq[(?${flags}:$pattern)];
	}
	
	return ($text =~ /$pattern/)
		? RDF::Query::Node::Literal->new('true', undef, 'http://www.w3.org/2001/XMLSchema#boolean')
		: RDF::Query::Node::Literal->new('false', undef, 'http://www.w3.org/2001/XMLSchema#boolean');
};

# # fn:compare
# $RDF::Query::functions{"http://www.w3.org/2005/04/xpath-functionscompare"}	= sub {
# 	my $query	= shift;
# 	my $bridge	= shift;
# 	my $nodea	= shift;
# 	my $nodeb	= shift;
# 	my $cast	= 'sop:str';
# 	return ($RDF::Query::functions{$cast}->($query, $nodea) cmp $RDF::Query::functions{$cast}->($query, $nodeb));
# };
# 
# # fn:not
# $RDF::Query::functions{"http://www.w3.org/2005/04/xpath-functionsnot"}	= sub {
# 	my $query	= shift;
# 	my $bridge	= shift;
# 	my $nodea	= shift;
# 	my $nodeb	= shift;
# 	my $cast	= 'sop:str';
# 	return (0 != ($RDF::Query::functions{$cast}->($query, $nodea) cmp $RDF::Query::functions{$cast}->($query, $nodeb)));
# };

# fn:matches
$RDF::Query::functions{"http://www.w3.org/2005/04/xpath-functionsmatches"}	= sub {
	my $query	= shift;
	my $bridge	= shift;
	my $node	= shift;
	my $match	= shift;
	my $f		= shift;
	
	my $string;
	if ($node->isa('RDF::Query::Node::Resource')) {
		$string	= $node->uri_value;
	} elsif ($node->isa('RDF::Query::Node::Literal')) {
		$string	= $node->literal_value;
	} else {
		throw RDF::Query::Error::TypeError -text => "xpath:matches called without a literal or resource";
	}
	
	my $pattern	= $match->literal_value;
	return undef if (index($pattern, '(?{') != -1);
	return undef if (index($pattern, '(??{') != -1);
	my $flags	= blessed($f) ? $f->literal_value : '';
	
	my $matches;
	if ($flags) {
		$pattern	= "(?${flags}:${pattern})";
		warn 'pattern: ' . $pattern;
		$matches	= $string =~ /$pattern/;
	} else {
		$matches	= ($string =~ /$pattern/) ? 1 : 0;
	}

	return ($matches)
		? RDF::Query::Node::Literal->new('true', undef, 'http://www.w3.org/2001/XMLSchema#boolean')
		: RDF::Query::Node::Literal->new('false', undef, 'http://www.w3.org/2001/XMLSchema#boolean');

};

# xs:	http://www.w3.org/2001/XMLSchema
# fn:	http://www.w3.org/2005/04/xpath-functions
# xdt:	http://www.w3.org/2005/04/xpath-datatypes
# err:	http://www.w3.org/2004/07/xqt-errors



################################################################################
################################################################################
sub ________CUSTOM_FUNCTIONS________ {}#########################################
################################################################################

$RDF::Query::functions{"java:com.hp.hpl.jena.query.function.library.sha1sum"}	= sub {
	my $query	= shift;
	my $bridge	= shift;
	my $node	= shift;
	require Digest::SHA1;
	
	my $value;
	if ($node->isa('RDF::Query::Node::Literal')) {
		$value	= $node->literal_value;
	} elsif ($node->isa('RDF::Query::Node::Resource')) {
		$value	= $node->uri_value;
	} else {
		throw RDF::Query::Error::TypeError -text => "jena:sha1sum called without a literal or resource";
	}
	my $hash	= Digest::SHA1::sha1_hex( $value );
	return RDF::Query::Node::Literal->new( $hash );
};

$RDF::Query::functions{"java:com.hp.hpl.jena.query.function.library.now"}	= sub {
	my $query	= shift;
	my $bridge	= shift;
	my $dt		= DateTime->now();
	my $f		= ref($query) ? $query->{dateparser} : DateTime::Format::W3CDTF->new;
	my $value	= $f->format_datetime( $dt );
	return RDF::Query::Node::Literal->new( $value, undef, 'http://www.w3.org/2001/XMLSchema#dateTime' );
};

$RDF::Query::functions{"java:com.hp.hpl.jena.query.function.library.langeq"}	= sub {
	my $query	= shift;
	my $bridge	= shift;
	my $node	= shift;
	my $lang	= shift;
	my $litlang	= $node->literal_value_language;
	my $match	= $lang->literal_value;
	return I18N::LangTags::is_dialect_of( $litlang, $match )
		? RDF::Query::Node::Literal->new('true', undef, 'http://www.w3.org/2001/XMLSchema#boolean')
		: RDF::Query::Node::Literal->new('false', undef, 'http://www.w3.org/2001/XMLSchema#boolean');
};

$RDF::Query::functions{"java:com.hp.hpl.jena.query.function.library.listMember"}	= sub {
	my $query	= shift;
	my $bridge	= shift;
	
	my $list	= shift;
	my $value	= shift;
	
	my $first	= RDF::Query::Node::Resource->new( 'http://www.w3.org/1999/02/22-rdf-syntax-ns#first' );
	my $rest	= RDF::Query::Node::Resource->new( 'http://www.w3.org/1999/02/22-rdf-syntax-ns#rest' );
	
	my $result;
	LIST: while ($list) {
		if ($list->is_resource and $list->uri_value eq 'http://www.w3.org/1999/02/22-rdf-syntax-ns#nil') {
			return RDF::Query::Node::Literal->new('false', undef, 'http://www.w3.org/2001/XMLSchema#boolean');
		} else {
			my $stream	= $bridge->get_statements( $list, $first, undef );
			while (my $stmt = $stream->next()) {
				my $member	= $stmt->object;
				return RDF::Query::Node::Literal->new('true', undef, 'http://www.w3.org/2001/XMLSchema#boolean') if ($value->equal( $member ));
			}
			
			my $stmt	= $bridge->get_statements( $list, $rest, undef )->next();
			return RDF::Query::Node::Literal->new('false', undef, 'http://www.w3.org/2001/XMLSchema#boolean') unless ($stmt);
			
			my $tail	= $stmt->object;
			if ($tail) {
				$list	= $tail;
				next; #next LIST;
			} else {
				return RDF::Query::Node::Literal->new('false', undef, 'http://www.w3.org/2001/XMLSchema#boolean');
			}
		}
	}
	
	return RDF::Query::Node::Literal->new('false', undef, 'http://www.w3.org/2001/XMLSchema#boolean');
};


our $GEO_DISTANCE_LOADED;
BEGIN {
	$GEO_DISTANCE_LOADED	= do {
		eval {
			require Geo::Distance;
		};
		($@) ? 0 : 1;
	};
}
$RDF::Query::functions{"java:com.ldodds.sparql.Distance"}	= sub {
	# http://xmlarmyknife.com/blog/archives/000281.html
	my $query	= shift;
	my $bridge	= shift;
	my ($lat1, $lon1, $lat2, $lon2);
	
	unless ($GEO_DISTANCE_LOADED) {
		throw RDF::Query::Error::FilterEvaluationError ( -text => "Cannot compute distance because Geo::Distance is not available" );
	}

	my $geo		= ref($query)
				? ($query->{_query_cache}{'java:com.ldodds.sparql.Distance'}{_geo_dist_obj} ||= new Geo::Distance)
				: new Geo::Distance;
	if (2 == @_) {
		my ($point1, $point2)	= map { $_->literal_value } splice(@_,0,2);
		($lat1, $lon1)	= split(/ /, $point1);
		($lat2, $lon2)	= split(/ /, $point2);
	} else {
		($lat1, $lon1, $lat2, $lon2)	= map { $_->literal_value } splice(@_,0,4);
	}
	
	my $dist	= $geo->distance(
					'kilometer',
					$lon1,
					$lat1,
					$lon2,
					$lat2,
				);
#	warn "ldodds:Distance => $dist\n";
	return RDF::Query::Node::Literal->new("$dist", undef, 'http://www.w3.org/2001/XMLSchema#float');
};

$RDF::Query::functions{"http://kasei.us/2007/09/functions/warn"}	= sub {
	my $query	= shift;
	my $bridge	= shift;
	my $value	= shift;
	my $func	= RDF::Query::Expression::Function->new( 'sparql:str', $value );
	
	my $string	= Dumper( $func->evaluate( undef, undef, {} ) );
	no warnings 'uninitialized';
	warn "FILTER VALUE: $string\n";
	return $value;
};


### func:bloom( ?var, "frozen-bloom-filter" ) => true iff str(?var) is in the bloom filter.
{
	my $BLOOM_URL	= 'http://kasei.us/code/rdf-query/functions/bloom';
	sub _BLOOM_ADD_NODE_MAP_TO_STREAM {
		my $query	= shift;
		my $bridge	= shift;
		my $stream	= shift;
		warn "bloom filter got result stream\n" if ($debug);
		my $nodemap	= $query->{_query_cache}{ $BLOOM_URL }{ 'nodemap' };
		$stream->add_extra_result_data('bnode-map', $nodemap);
	}
	RDF::Query->add_hook('http://kasei.us/code/rdf-query/hooks/function_init', sub {
		my $query		= shift;
		my $function	= shift;
<<<<<<< HEAD
		warn "function init: " . $function->uri_value if ($debug);
		$query->{_query_cache}{ $BLOOM_URL }{ 'nodemap' }	= {};
		if ($function->uri_value eq $BLOOM_URL) {
			warn "adding bloom filter result stream hook" if ($debug);
			$query->add_hook( 'http://kasei.us/code/rdf-query/hooks/post-execute', \&BLOOM_ADD_NODE_MAP_TO_STREAM, "${BLOOM_URL}#add_node_map" );
=======
		if ($function eq $BLOOM_URL) {
			$query->add_hook_once( 'http://kasei.us/code/rdf-query/hooks/post-execute', \&_BLOOM_ADD_NODE_MAP_TO_STREAM, "${BLOOM_URL}#add_node_map" );
>>>>>>> 73d1d404
		}
	});
	$RDF::Query::functions{"http://kasei.us/code/rdf-query/functions/bloom"}	= sub {
		my $query	= shift;
		my $bridge	= shift;
		
		my $value	= shift;
		my $filter	= shift;
		my $bloom;
		
		if (exists( $query->{_query_cache}{ $BLOOM_URL }{ 'filters' }{ $filter } )) {
			$bloom	= $query->{_query_cache}{ $BLOOM_URL }{ 'filters' }{ $filter };
		} else {
			my $value	= $filter->literal_value;
			$bloom	= Bloom::Filter->thaw( $value );
			$query->{_query_cache}{ $BLOOM_URL }{ 'filters' }{ $filter }	= $bloom;
		}
		
		my @names	= RDF::Query::Algebra::Service->_names_for_node( $value, $query, $bridge, {}, 0 );
		foreach my $string (@names) {
			warn "checking bloom filter for --> '$string'\n" if ($debug);
			my $ok	= $bloom->check( $string );
			warn "-> ok\n" if ($ok and $debug);
			if ($ok) {
				push( @{ $query->{_query_cache}{ $BLOOM_URL }{ 'nodemap' }{ $value->as_string } }, $string );
				warn Dumper($query->{_query_cache}{ $BLOOM_URL }{ 'nodemap' });
				return RDF::Query::Node::Literal->new('true', undef, 'http://www.w3.org/2001/XMLSchema#boolean');
			}
		}
		return RDF::Query::Node::Literal->new('false', undef, 'http://www.w3.org/2001/XMLSchema#boolean');
	};
}
1;

__END__

=head1 AUTHOR

 Gregory Williams <gwilliams@cpan.org>

=cut<|MERGE_RESOLUTION|>--- conflicted
+++ resolved
@@ -16,7 +16,7 @@
 use warnings;
 no warnings 'redefine';
 
-use Scalar::Util qw(blessed reftype looks_like_number);
+use Scalar::Util qw(blessed reftype refaddr looks_like_number);
 
 use RDF::Query;
 use RDF::Query::Model::RDFTrine;
@@ -736,21 +736,14 @@
 		my $nodemap	= $query->{_query_cache}{ $BLOOM_URL }{ 'nodemap' };
 		$stream->add_extra_result_data('bnode-map', $nodemap);
 	}
-	RDF::Query->add_hook('http://kasei.us/code/rdf-query/hooks/function_init', sub {
+	push( @{ $RDF::Query::hooks{ 'http://kasei.us/code/rdf-query/hooks/function_init' } }, sub {
 		my $query		= shift;
 		my $function	= shift;
-<<<<<<< HEAD
-		warn "function init: " . $function->uri_value if ($debug);
-		$query->{_query_cache}{ $BLOOM_URL }{ 'nodemap' }	= {};
 		if ($function->uri_value eq $BLOOM_URL) {
-			warn "adding bloom filter result stream hook" if ($debug);
-			$query->add_hook( 'http://kasei.us/code/rdf-query/hooks/post-execute', \&BLOOM_ADD_NODE_MAP_TO_STREAM, "${BLOOM_URL}#add_node_map" );
-=======
-		if ($function eq $BLOOM_URL) {
+			$query->{_query_cache}{ $BLOOM_URL }{ 'nodemap' }	||= {};
 			$query->add_hook_once( 'http://kasei.us/code/rdf-query/hooks/post-execute', \&_BLOOM_ADD_NODE_MAP_TO_STREAM, "${BLOOM_URL}#add_node_map" );
->>>>>>> 73d1d404
-		}
-	});
+		}
+	} );
 	$RDF::Query::functions{"http://kasei.us/code/rdf-query/functions/bloom"}	= sub {
 		my $query	= shift;
 		my $bridge	= shift;
@@ -773,8 +766,8 @@
 			my $ok	= $bloom->check( $string );
 			warn "-> ok\n" if ($ok and $debug);
 			if ($ok) {
-				push( @{ $query->{_query_cache}{ $BLOOM_URL }{ 'nodemap' }{ $value->as_string } }, $string );
-				warn Dumper($query->{_query_cache}{ $BLOOM_URL }{ 'nodemap' });
+				my $nodemap	= $query->{_query_cache}{ $BLOOM_URL }{ 'nodemap' };
+				push( @{ $nodemap->{ $value->as_string } }, $string );
 				return RDF::Query::Node::Literal->new('true', undef, 'http://www.w3.org/2001/XMLSchema#boolean');
 			}
 		}
