--- conflicted
+++ resolved
@@ -29,13 +29,8 @@
 
 our ($VERSION, @ISA, @EXPORT_OK);
 BEGIN {
-<<<<<<< HEAD
-	$VERSION	= '2.201';
+	$VERSION	= '2.202';
 	
-=======
-	$VERSION	= '2.202';
-
->>>>>>> 4d4bf954
 	require Exporter;
 	@ISA		= qw(Exporter);
 	@EXPORT_OK	= qw(iri blank literal variable);
