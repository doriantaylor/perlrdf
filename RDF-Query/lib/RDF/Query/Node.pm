# RDF::Query::Node
# -----------------------------------------------------------------------------

=head1 NAME

RDF::Query::Node - Base class for RDF Nodes

=head1 METHODS

=over 4

=cut

package RDF::Query::Node;

use strict;
use warnings;
no warnings 'redefine';
use Scalar::Util qw(blessed);

use RDF::Query::Node::Blank;
use RDF::Query::Node::Literal;
use RDF::Query::Node::Resource;
use RDF::Query::Node::Variable;

our ($VERSION);
BEGIN {
	$VERSION	= '2.100';
}

=item C<< is_variable >>

Returns true if this RDF node is a variable, false otherwise.

=cut

sub is_variable {
	my $self	= shift;
	return (blessed($self) and $self->isa('RDF::Query::Node::Variable'));
}

<<<<<<< HEAD
=item C<< from_trine ( $node ) >>

Returns a new RDF::Query::Node object with the same value as $node, a
RDF::Trine::Node object. This essentially promotes C<< $node >> to a
node object with extra functionality provided by the RDF::Query package
(like SPARQL-defined ordering).

=cut
=======
=item C<< compare ( $a, $b ) >>

Returns -1, 0, or 1 if $a is less than, equal to, or greater than $b, respectively,
according to the SPARQL sorting rules.

=cut

sub compare {
	my $a	= shift;
	my $b	= shift;
	warn 'compare';
	for ($a, $b) {
		unless ($_->isa('RDF::Query::Node')) {
			$_	= RDF::Query::Node->from_trine( $_ );
		}
	}
	
	local($RDF::Query::Node::Literal::LAZY_COMPARISONS)	= 1;
	return $a <=> $b;
}
>>>>>>> 9f8c4392

=item C<< from_trine ( $node ) >>

Up-casts an RDF::Trine::Node object to an RDF::Query::Node object.

=cut

sub from_trine {
	my $class	= shift;
	my $n		= shift;
	if ($n->isa('RDF::Trine::Node::Variable')) {
		return RDF::Query::Node::Variable->new( $n->name );
	} elsif ($n->isa('RDF::Trine::Node::Literal')) {
		return RDF::Query::Node::Literal->new( $n->literal_value, $n->literal_value_language, $n->literal_datatype );
	} elsif ($n->isa('RDF::Trine::Node::Resource')) {
		return RDF::Query::Node::Resource->new( $n->uri_value );
	} elsif ($n->isa('RDF::Trine::Node::Blank')) {
		return RDF::Query::Node::Variable->new( $n->blank_identifier );
	} else {
		die Dumper($n);
	}
}

=back

=head1 FUNCTIONS

=over 4

=item C<< compare ( $node_a, $node_b ) >>

Returns -1, 0, or 1 if $node_a sorts less than, equal to, or greater than
$node_b in the defined SPARQL ordering, respectively. This function may be
used as the function argument to C<<sort>>.

=cut

sub compare {
	my $a	= shift;
	my $b	= shift;
	warn 'compare';
	for ($a, $b) {
		unless ($_->isa('RDF::Query::Node')) {
			$_	= RDF::Query::Node->from_trine( $_ );
		}
	}
	
	local($RDF::Query::Node::Literal::LAZY_COMPARISONS)	= 1;
	return $a <=> $b;
}


1;

__END__

=back

=head1 AUTHOR

 Gregory Todd Williams <gwilliams@cpan.org>

=cut<|MERGE_RESOLUTION|>--- conflicted
+++ resolved
@@ -39,16 +39,6 @@
 	return (blessed($self) and $self->isa('RDF::Query::Node::Variable'));
 }
 
-<<<<<<< HEAD
-=item C<< from_trine ( $node ) >>
-
-Returns a new RDF::Query::Node object with the same value as $node, a
-RDF::Trine::Node object. This essentially promotes C<< $node >> to a
-node object with extra functionality provided by the RDF::Query package
-(like SPARQL-defined ordering).
-
-=cut
-=======
 =item C<< compare ( $a, $b ) >>
 
 Returns -1, 0, or 1 if $a is less than, equal to, or greater than $b, respectively,
@@ -69,11 +59,13 @@
 	local($RDF::Query::Node::Literal::LAZY_COMPARISONS)	= 1;
 	return $a <=> $b;
 }
->>>>>>> 9f8c4392
 
 =item C<< from_trine ( $node ) >>
 
-Up-casts an RDF::Trine::Node object to an RDF::Query::Node object.
+Returns a new RDF::Query::Node object with the same value as $node, a
+RDF::Trine::Node object. This essentially promotes C<< $node >> to a
+node object with extra functionality provided by the RDF::Query package
+(like SPARQL-defined ordering).
 
 =cut
 
