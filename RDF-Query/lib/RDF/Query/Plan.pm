--- conflicted
+++ resolved
@@ -344,39 +344,20 @@
 	
 	$l->trace("generating query plan for " . $algebra->sse({ indent => '  ' }, ''));
 	
-<<<<<<< HEAD
-=======
 	############################################################################
->>>>>>> 0bc6498f
 	### Optimize simple COUNT(*) aggregates over BGPs
 	if ($algebra->isa('RDF::Query::Algebra::Extend')) {
 		my $agg	= $algebra->pattern;
 		if ($agg->isa('RDF::Query::Algebra::Aggregate')) {
-<<<<<<< HEAD
-			my @ops		= $agg->ops;
 			my @group	= $agg->groupby;
 			if (scalar(@group) == 0) {
-=======
-			my @having	= $agg->having;
-			my @group	= $agg->groupby;
-			if (scalar(@having) == 0 and scalar(@group) == 0) {
 				my @ops		= $agg->ops;
->>>>>>> 0bc6498f
 				if (scalar(@ops) == 1 and $ops[0][0] eq 'COUNT(*)') {
 					my $ggp	= $agg->pattern;
 					if ($ggp->isa('RDF::Query::Algebra::GroupGraphPattern')) {
 						my @bgp	= $ggp->patterns;
 						if (scalar(@bgp) == 1 and ($bgp[0]->isa('RDF::Query::Algebra::BasicGraphPattern'))) {
 							my $bgp	= $bgp[0];
-<<<<<<< HEAD
-							$l->debug("TODO: Potential optimization for COUNT(*) on BGP: " . $bgp->sse({ indent => '  ' }, ''));
-						}
-					}
-				}
-			}
-		}
-	}
-=======
 							my @triples	= $bgp->triples;
 							if (scalar(@triples) == 1) {
 								$l->debug("TODO: Potential optimization for COUNT(*) on 1-triple BGP: " . $bgp->sse({ indent => '  ' }, ''));
@@ -403,7 +384,6 @@
 		}
 	}
 	############################################################################
->>>>>>> 0bc6498f
 	
 	my ($project);
 	my $constant	= $args{ constants };
@@ -420,8 +400,7 @@
 		my @base	= $self->generate_plans( $algebra->pattern, $context, %args );
 		my @groups	= $algebra->groupby;
 		my @ops		= $algebra->ops;
-		my @having	= $algebra->having;
-		my @plans	= map { RDF::Query::Plan::Aggregate->new( $_, \@groups, expressions => \@ops, having => \@having ) } @base;
+		my @plans	= map { RDF::Query::Plan::Aggregate->new( $_, \@groups, expressions => \@ops ) } @base;
 		push(@return_plans, @plans);
 	} elsif ($type eq 'Construct') {
 		my $triples	= $algebra->triples;
@@ -440,40 +419,12 @@
 				push(@return_plans, RDF::Query::Plan::Not->new( $p, $n ));
 			}
 		}
-<<<<<<< HEAD
-	}
-	
-	unless (@return_plans) {	# if the model object produced what it thinks are good plans, trust that those are the best options
-		if ($type eq 'Aggregate') {
-			my @base	= $self->generate_plans( $algebra->pattern, $context, %args );
-			my @groups	= $algebra->groupby;
-			my @ops		= $algebra->ops;
-			my @plans	= map { RDF::Query::Plan::Aggregate->new( $_, \@groups, expressions => \@ops ) } @base;
-			push(@return_plans, @plans);
-		} elsif ($type eq 'Construct') {
-			my $triples	= $algebra->triples;
-			my @base	= $self->generate_plans( $algebra->pattern, $context, %args );
-			my @plans	= map { RDF::Query::Plan::Construct->new( $_, $triples ) } @base;
-			push(@return_plans, @plans);
-		} elsif ($type eq 'Distinct') {
-			my @base	= $self->generate_plans( $algebra->pattern, $context, %args );
-			my @plans	= map { RDF::Query::Plan::Distinct->new( $_ ) } @base;
-			push(@return_plans, @plans);
-		} elsif ($type eq 'Not') {
-			my @patt	= $self->generate_plans( $algebra->pattern, $context, %args );
-			my @npatt	= $self->generate_plans( $algebra->not_pattern, $context, %args );
-			foreach my $p (@patt) {
-				foreach my $n (@npatt) {
-					push(@return_plans, RDF::Query::Plan::Not->new( $p, $n ));
-				}
-=======
 	} elsif ($type eq 'Exists') {
 		my @patt	= $self->generate_plans( $algebra->pattern, $context, %args );
 		my @npatt	= $self->generate_plans( $algebra->exists_pattern, $context, %args );
 		foreach my $p (@patt) {
 			foreach my $n (@npatt) {
 				push(@return_plans, RDF::Query::Plan::Exists->new( $p, $n, $algebra->not_flag ));
->>>>>>> 0bc6498f
 			}
 		}
 	} elsif ($type eq 'Filter') {
