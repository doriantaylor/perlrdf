--- conflicted
+++ resolved
@@ -440,7 +440,7 @@
 	my $data	= $self->_remove_pattern;
 	$self->_eat('}');
 	$self->__consume_ws_opt;
-
+	
 	my $empty	= RDF::Query::Algebra::GroupGraphPattern->new();
 	my $insert	= RDF::Query::Algebra::Update->new(undef, $data, $empty, undef, 1);
 	$self->_add_patterns( $insert );
@@ -458,7 +458,7 @@
 	my $data	= $self->_remove_pattern;
 	$self->_eat('}');
 	$self->__consume_ws_opt;
-
+	
 	my $empty	= RDF::Query::Algebra::GroupGraphPattern->new();
 	my $delete	= RDF::Query::Algebra::Update->new($data, undef, $empty, undef, 1);
 	$self->_add_patterns( $delete );
@@ -519,13 +519,8 @@
 	unless (@ds_keys) {
 		$dataset{ default }	= [$graph || ()];
 	}
-<<<<<<< HEAD
 	
 	my $insert	= RDF::Query::Algebra::Update->new(undef, $data, $ggp, \%dataset, 0);
-=======
-
-	my $insert	= RDF::Query::Algebra::Update->new(undef, $data, $ggp, \%dataset);
->>>>>>> bae5895f
 	$self->_add_patterns( $insert );
 	$self->{build}{method}		= 'UPDATE';
 }
