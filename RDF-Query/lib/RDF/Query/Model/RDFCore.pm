--- conflicted
+++ resolved
@@ -197,13 +197,9 @@
 	}
 	my $rdf	= $resp->content;
 	
-<<<<<<< HEAD
-	my $rdf		= LWP::Simple::get($url);
 	my $model	= ($named)
 				? $self->_named_graph_models( $url )
 				: $self->model;
-=======
->>>>>>> 5f1ad58c
 	my %options = (
 				Model		=> $model,
 				Source		=> $rdf,
