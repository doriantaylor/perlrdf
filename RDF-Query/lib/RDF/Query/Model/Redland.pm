package RDF::Query::Model::Redland;

use strict;
use warnings;
no warnings 'redefine';
use base qw(RDF::Query::Model);

use Carp qw(carp croak confess);

use File::Spec;
use Data::Dumper;
<<<<<<< HEAD
use Scalar::Util qw(blessed reftype refaddr);
use LWP::Simple qw(get);
=======
use LWP::UserAgent;
use Scalar::Util qw(blessed reftype);
>>>>>>> 5f1ad58c
use Unicode::Normalize qw(normalize);
use Encode;

use RDF::Redland 1.00;
use RDF::Trine::Iterator;
use RDF::Trine::Statement::Quad;

######################################################################

our ($VERSION, $debug);
BEGIN {
	$debug		= 0;
	$VERSION	= do { my $REV = (qw$Revision: 301 $)[1]; sprintf("%0.3f", 1 + ($REV/1000)) };
}

######################################################################

=head1 METHODS

=over 4

=item C<new ( $model )>

Returns a new bridge object for the specified C<$model>.

=cut

sub new {
	my $proto	= shift;
	my $class	= ref($proto) || $proto;
	my $model	= shift;
	my %args	= @_;
	
	if (not defined $model) {
		my $storage	= RDF::Redland::Storage->new( "hashes", "test", "new='yes',hash-type='memory',contexts='yes'" );
		$model	= RDF::Redland::Model->new( $storage, '' );
	}

	throw RDF::Query::Error::MethodInvocationError ( -text => 'Not a RDF::Redland::Model passed to bridge constructor' ) unless (blessed($model) and $model->isa('RDF::Redland::Model'));
	
	my $self	= bless( {
					model	=> $model,
					parsed	=> $args{parsed},
				}, $class );
}

=item C<< meta () >>

Returns a hash reference with information (class names) about the underlying
backend. The keys of this hash are 'class', 'model', 'statement', 'node',
'resource', 'literal', and 'blank'.

'class' is the name of the bridge class. All other keys refer to backend classes.
For example, 'node' is the backend superclass of all node objects (literals,
resources and blanks).

=cut

sub meta {
	return {
		class		=> __PACKAGE__,
		model		=> 'RDF::Redland::Model',
		statement	=> 'RDF::Redland::Statement',
		node		=> 'RDF::Redland::Node',
		resource	=> 'RDF::Redland::Node',
		literal		=> 'RDF::Redland::Node',
		blank		=> 'RDF::Redland::Node',
	};
}

=item C<model ()>

Returns the underlying model object.

=cut

sub model {
	my $self	= shift;
	return $self->{'model'};
}

=item C<< equals ( $node_a, $node_b ) >>

Returns true if C<$node_a> and C<$node_b> are equal

=cut

sub equals {
	my $self	= shift;
	my $nodea	= shift;
	my $nodeb	= shift;
	return 1 if (not(defined($nodea)) and not(defined($nodeb)));
	return 0 unless blessed($nodea);
	return $nodea->equal( $nodeb );
}


=item C<add_uri ( $uri, $named, $format )>

Addsd the contents of the specified C<$uri> to the model.
If C<$named> is true, the data is added to the model using C<$uri> as the
named context.

=cut

sub add_uri {
	my $self		= shift;
	my $uri			= shift;
	my $named		= shift;
	my $format		= shift || 'guess';
	
<<<<<<< HEAD
	my $content		= get( $uri );
	$content		= decode_utf8( $content );
	$self->add_string( $content, $uri, $named, $format );
=======
	my $model		= $self->{model};
	my $parser		= RDF::Redland::Parser->new($format);
	
	my $ua		= LWP::UserAgent->new( agent => "RDF::Query/${RDF::Query::VERSION}" );
	$ua->default_headers->push_header( 'Accept' => "application/rdf+xml;q=0.5, text/turtle;q=0.7, text/xml" );
	
	my $resp	= $ua->get( $uri );
	unless ($resp->is_success) {
		warn "No content available from $uri: " . $resp->status_line;
		return;
	}
	my $data	= $resp->content;
	$data			= decode_utf8( $data );
	$self->add_string( $data, $uri, $named, $format );
>>>>>>> 5f1ad58c
}

=item C<add_string ( $data, $base_uri, $named, $format )>

Adds the contents of C<$data> to the model. If C<$named> is true,
the data is added to the model using C<$base_uri> as the named context.

=cut

sub add_string {
	my $self	= shift;
	my $_data	= shift;
	my $base	= shift;
	my $named	= shift;
	my $format	= shift || 'guess';
	
	my $model	= ($named) ? $self->_named_graphs_model : $self->model;
	
	my $data		= normalize( 'C', $_data );
	
	my $parser		= RDF::Redland::Parser->new($format);
	my $redlanduri	= RDF::Redland::URI->new( $base );
	
	if ($named) {
		my $stream		= $parser->parse_string_as_stream($data, $redlanduri);
		$model->add_statements( $stream, $redlanduri );
	} else {
		$parser->parse_string_into_model( $data, $redlanduri, $model );
	}
}

=item C<statement_method_map ()>

Returns an ordered list of method names that when called against a statement
object will return the subject, predicate, and object objects, respectively.

=cut

sub statement_method_map {
	return qw(subject predicate object);
}

=item C<< subject ( $statement ) >>

Returns the subject node of the specified C<$statement>.

=cut

sub subject {
	my $self	= shift;
	my $stmt	= shift;
	return $stmt->subject;
}

=item C<< predicate ( $statement ) >>

Returns the predicate node of the specified C<$statement>.

=cut

sub predicate {
	my $self	= shift;
	my $stmt	= shift;
	return $stmt->predicate;
}

=item C<< object ( $statement ) >>

Returns the object node of the specified C<$statement>.

=cut

sub object {
	my $self	= shift;
	my $stmt	= shift;
	return $stmt->object;
}

=item C<< _get_statements ($subject, $predicate, $object) >>

Returns a stream object of all statements matching the specified subject,
predicate and objects. Any of the arguments may be undef to match any value.

=cut

sub _get_statements {
	my $self	= shift;
	my @triple	= splice(@_, 0, 3);
	my $model	= $self->model;
	
	@triple		= map { _cast_to_redland( $_ ) } @triple;
	my $stmt	= RDF::Redland::Statement->new( @triple );
	my @defs	= grep defined, @triple;
	my $stream;
	
#	warn "GETTING " . $stmt->as_string if ($RDF::Query::debug);
	
	my %args	= ( bridge => $self );
	
	if (scalar(@defs) == 2) {
		my @imethods	= qw(sources_iterator arcs_iterator targets_iterator);
		my @smethods	= qw(subject predicate object);
		my ($imethod, $smethod);
		foreach my $i (0 .. 2) {
			if (not defined $triple[ $i ]) {
				$imethod	= $imethods[ $i ];
				$smethod	= $smethods[ $i ];
				last;
			}
		}
		my $iter	= $model->$imethod( @defs );
		my $finished	= 0;
		$stream	= sub {
			$finished	= 1 if (@_ and $_[0] eq 'close');
			return undef if ($finished);
			if (not $iter) {
				return undef;
			} elsif ($iter->end) {
				$iter	= undef;
				return undef;
			} else {
				my $ret		= $iter->current;
				my $context	= $iter->context;
				$iter->next;
				my $s		= $stmt->clone;
				$s->$smethod( $ret );
				return ($s, $context);
			}
		};
	} else {
		my $iter	= $model->find_statements( $stmt );
		warn "iterator: $iter (" . $stmt->as_string . ')' if (0);
		my $finished	= 0;
		$stream	= sub {
			$finished	= 1 if (@_ and $_[0] eq 'close');
			return undef if ($finished);
			no warnings 'uninitialized';
			if (not $iter) {
				return undef;
			} elsif ($iter->end) {
				$iter	= undef;
				return undef;
			} else {
				my $ret		= $iter->current;
				my $context	= $iter->context;
				$iter->next;
				return ($ret, $context);
			}
		};
	}
	
	my $iter	= sub {
		my ($rstmt, $context)	= $stream->();
		return unless ($rstmt);
		my $rs		= $rstmt->subject;
		my $rp		= $rstmt->predicate;
		my $ro		= $rstmt->object;
		my @nodes;
		foreach my $n ($rs, $rp, $ro) {
			push(@nodes, _cast_to_trine( $n ));
		}
		my $st	= RDF::Trine::Statement->new( @nodes );
		return $st;
	};
	
	return RDF::Trine::Iterator::Graph->new( $iter, %args );
}

=item C<< _get_named_statements ( $subject, $predicate, $object, $context ) >>

Returns a stream object of all statements matching the specified subject,
predicate, object and context. Any of the arguments may be undef to match
any value.

=cut

sub _get_named_statements {
	my $self		= shift;
	my @triple		= splice(@_, 0, 3);
	Carp::confess 'no context' unless (@_);
	my $_context	= shift;
	my $model		= $self->_named_graphs_model;
	
	@triple		= map { _cast_to_redland( $_ ) } @triple;
	my $stmt	= RDF::Redland::Statement->new( @triple );
	
	my $context	= _cast_to_redland( $_context );
	my @context	= ($context) ? $context : ();
	my $iter	= $model->find_statements( $stmt, @context );

	my $finished	= 0;
	my $stream	= sub {
		$finished	= 1 if (@_ and $_[0] eq 'close');
		return undef if ($finished);
		if (not $iter) {
			return undef;
		} elsif ($iter->end) {
			$iter	= undef;
			return undef;
		} else {
			my $rstmt	= $iter->current;
			my $rc		= $iter->context;
			$iter->next;
			my $rs		= $rstmt->subject;
			my $rp		= $rstmt->predicate;
			my $ro		= $rstmt->object;
			my @nodes;
			foreach my $n ($rs, $rp, $ro, $rc) {
				push(@nodes, _cast_to_trine( $n ));
			}
			my $st	= RDF::Trine::Statement::Quad->new( @nodes );
			return $st;
		}
	};
	return RDF::Trine::Iterator::Graph->new( $stream );
}


sub _cast_to_redland {
	my $node	= shift;
	return undef unless (blessed($node));
	if ($node->isa('RDF::Trine::Node::Resource')) {
		return RDF::Redland::Node->new_from_uri( $node->uri_value );
	} elsif ($node->isa('RDF::Trine::Node::Blank')) {
		return RDF::Redland::Node->new_from_blank_identifier( $node->blank_identifier );
	} elsif ($node->isa('RDF::Trine::Node::Literal')) {
		my $lang	= $node->literal_value_language;
		my $dt		= $node->literal_datatype;
		return RDF::Redland::Node->new_literal( $node->literal_value, $dt, $lang );
	} else {
		return undef;
	}
}

sub _cast_to_trine {
	my $node	= shift;
	return undef unless (blessed($node));
	my $type	= $node->type;
	if ($type == $RDF::Redland::Node::Type_Resource) {
		return RDF::Trine::Node::Resource->new( $node->uri->as_string );
	} elsif ($type == $RDF::Redland::Node::Type_Blank) {
		return RDF::Trine::Node::Blank->new( $node->blank_identifier );
	} elsif ($type == $RDF::Redland::Node::Type_Literal) {
		my $lang	= $node->literal_value_language;
		my $dturi	= $node->literal_datatype;
		my $dt		= ($dturi)
					? $dturi->as_string
					: undef;
		return RDF::Trine::Node::Literal->new( decode('utf8', $node->literal_value), $lang, $dt );
	} else {
		return undef;
	}
}

=item C<< add_statement ( $statement ) >>

Adds the specified C<$statement> to the underlying model.

=cut

sub add_statement {
	my $self	= shift;
	my $stmt	= shift;
	my $model	= $self->model;
	$model->add_statement( $stmt );
}

=item C<< remove_statement ( $statement ) >>

Removes the specified C<$statement> from the underlying model.

=cut

sub remove_statement {
	my $self	= shift;
	my $stmt	= shift;
	my $model	= $self->model;
	$model->remove_statement( $stmt );
}

=item C<supports ($feature)>

Returns true if the underlying model supports the named C<$feature>.
Possible features include:

	* named_graph
	* node_counts
	* temp_model
	* xml

=cut

sub supports {
	my $self	= shift;
	my $feature	= shift;
	
	return 1 if ($feature eq 'temp_model');
	return 1 if ($feature eq 'named_graph');
	return 1 if ($feature eq 'named_graphs');
	return 1 if ($feature eq 'xml');
#	return 1 if ($feature eq 'node_counts');	# XXX just used for testing -- redland doesn't have efficient statement counting. see C<node_count> below.
	return 0;
}

=item C<node_count ( $subj, $pred, $obj )>

Returns a number representing the frequency of statements in the
model matching the given triple. This number is used in cost analysis
for query optimization, and has a range of [0, 1] where zero represents
no matching triples in the model and one represents matching all triples
in the model.

=cut

sub node_count {
	my $self	= shift;
	my $model	= $self->model;
	my $total	= $model->size;
	my $st		= RDF::Redland::Statement->new( map { _cast_to_redland($_) } @_ );
	my $stream	= $model->find_statements( $st );
	my $count	= 0;
	while ($stream and not $stream->end) {
		$count++;
		$stream->next;
	}
	
	return 0 unless ($total);
	return $count / $total;
}


=item C<as_xml ($stream)>

Returns an RDF/XML serialization of the results graph.

=cut

sub as_xml {
	my $self	= shift;
	my $iter	= shift;
	return undef unless $iter->is_graph;
	my $storage	= RDF::Redland::Storage->new("hashes", "test", "new='yes',hash-type='memory'");
	my $model	= RDF::Redland::Model->new($storage, "");
	while (my $st = $iter->current) {
		$model->add_statement( $st );
		$iter->next;
	}
	
	my $base		= RDF::Redland::URI->new('http://example.com/');
	my $serializer	= RDF::Redland::Serializer->new("rdfxml");	# rdfxml-abbrev was emitting empty documents... reverted to plain rdfxml
	my $xml			= $serializer->serialize_model_to_string( $base, $model );
	return $xml;
}


sub RDF::Redland::Node::getLabel {
	my $node	= shift;
	if ($node->type == $RDF::Redland::Node::Type_Resource) {
		return $node->uri->as_string;
	} elsif ($node->type == $RDF::Redland::Node::Type_Literal) {
		return $node->literal_value;
	} elsif ($node->type == $RDF::Redland::Node::Type_Blank) {
		return $node->blank_identifier;
	}
}


=item C<< model_as_stream >>

Returns an iterator object containing every statement in the model.

=cut

sub model_as_stream {
	my $self	= shift;
	my $model	= shift || $self->model;
	return $model->as_stream;
}



=item C<< debug >>

Prints debugging information about the model (including all statements in the
model) to STDERR.

=cut

sub debug {
	my $self	= shift;
	my $model	= shift || $self->model;
	my $stream	= $self->model_as_stream( $model );
	warn "------------------------------\n";
	while (my $st = $stream->current) {
		my $string	= $self->as_string( $st );
		if (my $c 	= $stream->context) {
			my $cs	= $c->as_string;
			$string	.= "\tC<$cs>";
		}
		print STDERR "$string\n";
	} continue { $stream->next }
	warn "------------------------------\n";
}

sub _named_graphs_model {
	my $self	= shift;
	if ($self->{named_graphs}) {
		return $self->{named_graphs};
	} else {
		my $storage	= RDF::Redland::Storage->new( "hashes", "test", "new='yes',hash-type='memory',contexts='yes'" );
		my $model	= RDF::Redland::Model->new( $storage, '' );
		$self->{named_graphs}	= $model;
		return $model;
	}
}


1;

__END__

=back

=cut<|MERGE_RESOLUTION|>--- conflicted
+++ resolved
@@ -9,13 +9,8 @@
 
 use File::Spec;
 use Data::Dumper;
-<<<<<<< HEAD
-use Scalar::Util qw(blessed reftype refaddr);
-use LWP::Simple qw(get);
-=======
 use LWP::UserAgent;
 use Scalar::Util qw(blessed reftype);
->>>>>>> 5f1ad58c
 use Unicode::Normalize qw(normalize);
 use Encode;
 
@@ -127,11 +122,6 @@
 	my $named		= shift;
 	my $format		= shift || 'guess';
 	
-<<<<<<< HEAD
-	my $content		= get( $uri );
-	$content		= decode_utf8( $content );
-	$self->add_string( $content, $uri, $named, $format );
-=======
 	my $model		= $self->{model};
 	my $parser		= RDF::Redland::Parser->new($format);
 	
@@ -146,7 +136,6 @@
 	my $data	= $resp->content;
 	$data			= decode_utf8( $data );
 	$self->add_string( $data, $uri, $named, $format );
->>>>>>> 5f1ad58c
 }
 
 =item C<add_string ( $data, $base_uri, $named, $format )>
