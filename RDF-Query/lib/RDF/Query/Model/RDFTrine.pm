--- conflicted
+++ resolved
@@ -9,13 +9,8 @@
 
 use File::Spec;
 use Data::Dumper;
-<<<<<<< HEAD
-use Scalar::Util qw(blessed reftype refaddr);
-use LWP::Simple qw(get);
-=======
 use Scalar::Util qw(blessed reftype);
 use LWP::UserAgent;
->>>>>>> 5f1ad58c
 use Encode;
 
 use RDF::Trine::Model;
