--- conflicted
+++ resolved
@@ -180,32 +180,6 @@
 	return;
 }
 
-<<<<<<< HEAD
-=======
-=item C<< fixup ( $query, $bridge, $base, \%namespaces ) >>
-
-Returns a new pattern that is ready for execution using the given bridge.
-This method replaces generic node objects with bridge-native objects.
-
-=cut
-
-sub fixup {
-	my $self	= shift;
-	my $class	= ref($self);
-	my $query	= shift;
-	my $bridge	= shift;
-	my $base	= shift;
-	my $ns		= shift;
-
-	if (my $opt = $query->algebra_fixup( $self, $bridge, $base, $ns )) {
-		return $opt;
-	} else {
-		return $class->new( map { $_->fixup( $query, $bridge, $base, $ns ) } ($self->pattern, $self->exists_pattern) );
-	}
-}
-
-
->>>>>>> 257b5304
 1;
 
 __END__
