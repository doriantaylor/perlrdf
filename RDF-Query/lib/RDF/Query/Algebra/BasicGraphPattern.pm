--- conflicted
+++ resolved
@@ -1,7 +1,4 @@
 # RDF::Query::Algebra::BasicGraphPattern
-# -------------
-# $Revision: 121 $
-# $Date: 2006-02-06 23:07:43 -0500 (Mon, 06 Feb 2006) $
 # -----------------------------------------------------------------------------
 
 =head1 NAME
@@ -223,26 +220,6 @@
 	my $context		= shift;
 	my %args		= @_;
 	
-<<<<<<< HEAD
-	if ($bridge->can('unify_bgp') and not(scalar(@{$query->get_computed_statement_generators}))) {
-		return $bridge->unify_bgp( $self, $bound, $context, %args );
-	} else {
-		my (@triples)	= $self->triples;
-		my @streams;
-		foreach my $triple (@triples) {
-			Carp::confess "not an algebra or rdf node: " . Dumper($triple) unless ($triple->isa('RDF::Trine::Statement'));
-			my $stream	= $triple->execute( $query, $bridge, $bound, $context, %args );
-			push(@streams, $stream);
-		}
-		if (@streams) {
-			while (@streams > 1) {
-				my $a	= shift(@streams);
-				my $b	= shift(@streams);
-				unshift(@streams, RDF::Trine::Iterator::Bindings->join_streams( $a, $b ));
-			}
-		} else {
-			push(@streams, RDF::Trine::Iterator::Bindings->new([{}], []));
-=======
 	my (@triples)	= $self->triples;
 	my @streams;
 	foreach my $triple (@triples) {
@@ -255,7 +232,6 @@
 			my $a	= shift(@streams);
 			my $b	= shift(@streams);
 			unshift(@streams, RDF::Trine::Iterator::Bindings->join_streams( $a, $b ));
->>>>>>> d6f37ed1
 		}
 	} else {
 		push(@streams, RDF::Trine::Iterator::Bindings->new([{}], []));
