--- conflicted
+++ resolved
@@ -153,7 +153,6 @@
 	return $class->new( @args );
 }
 
-<<<<<<< HEAD
 =item C<< bind_variables ( \%bound ) >>
 
 Returns a new algebra pattern with variables named in %bound replaced by their corresponding bound values.
@@ -177,8 +176,6 @@
 	return $class->new( @args );
 }
 
-
-=======
 =item C<< subpatterns_of_type ( $type ) >>
 
 Returns a list of Algebra patterns matching C<< $type >> (tested with C<< isa >>).
@@ -201,7 +198,6 @@
 	return @patterns;
 }
 
->>>>>>> 41a94551
 1;
 
 __END__
