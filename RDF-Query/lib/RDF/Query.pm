# RDF::Query
# -------------
# $Revision: 306 $
# $Date: 2007-12-12 21:26:57 -0500 (Wed, 12 Dec 2007) $
# -----------------------------------------------------------------------------

=head1 NAME

RDF::Query - An RDF query implementation of SPARQL/RDQL in Perl for use with RDF::Redland and RDF::Core.

=head1 VERSION

This document describes RDF::Query version 1.502, released XX December 2007.

=head1 SYNOPSIS

 my $query = new RDF::Query ( $rdql, undef, undef, 'rdql' );
 my @rows = $query->execute( $model );
 
 my $query = new RDF::Query ( $sparql, undef, undef, 'sparql' );
 my $iterator = $query->execute( $model );
 while (my $row = $iterator->()) {
   ...
 }

=head1 DESCRIPTION

RDF::Query allows RDQL and SPARQL queries to be run against an RDF model, returning rows
of matching results.

See L<http://www.w3.org/TR/rdf-sparql-query/> for more information on SPARQL.
See L<http://www.w3.org/Submission/2004/SUBM-RDQL-20040109/> for more information on RDQL.

=head1 REQUIRES

L<RDF::Redland|RDF::Redland> or L<RDF::Core|RDF::Core>

L<Parse::RecDescent|Parse::RecDescent> (for RDF::Core)

L<LWP|LWP>

L<DateTime::Format::W3CDTF|DateTime::Format::W3CDTF>

L<Scalar::Util|Scalar::Util>

L<I18N::LangTags|I18N::LangTags>

L<Storable|Storable>

L<List::Utils|List::Utils>

L<RDF::Trine::Iterator|RDF::Trine::Iterator>

=cut

package RDF::Query;

use strict;
use warnings;
no warnings 'redefine';
use Carp qw(carp croak confess);

use Data::Dumper;
use LWP::UserAgent;
use I18N::LangTags;
use Storable qw(dclone);
use List::Util qw(first);
use List::MoreUtils qw(uniq);
use Scalar::Util qw(blessed reftype looks_like_number);
use DateTime::Format::W3CDTF;
use RDF::Trine::Iterator qw(sgrep smap swatch);

use RDF::Query::Functions;	# all the built-in functions including:
							#     datatype casting, language ops, logical ops,
							#     numeric ops, datetime ops, and node type testing
							# also, custom functions including:
							#     jena:sha1sum, jena:now, jena:langeq, jena:listMember
							#     ldodds:Distance, kasei:warn
use RDF::Query::Algebra;
use RDF::Query::Node;
use RDF::Query::Parser::RDQL;
use RDF::Query::Parser::SPARQL;
use RDF::Query::Parser::tSPARQL;	# XXX temporal extensions
use RDF::Query::Parser::SPARQLP;
use RDF::Query::Compiler::SQL;
use RDF::Query::Error qw(:try);

######################################################################

my $KEYWORD_RE;
our ($REVISION, $VERSION, $debug, $js_debug, $DEFAULT_PARSER, %PATTERN_TYPES);
use constant DEBUG	=> 0;
BEGIN {
	$debug		= DEBUG;
	$js_debug	= 0;
	$REVISION	= do { my $REV = (qw$Revision: 306 $)[1]; sprintf("%0.3f", 1 + ($REV/1000)) };
	$VERSION	= '2.000_01';
	$ENV{RDFQUERY_NO_RDFBASE}	= 1;	# XXX Not ready for release
	$DEFAULT_PARSER		= 'sparql';
	%PATTERN_TYPES	= map { $_ => 1 } (qw(
							BGP
							GGP
							GRAPH
							OPTIONAL
							UNION
							TRIPLE
						));
	$KEYWORD_RE	= qr/^(BGP|GGP|OPTIONAL|UNION|GRAPH|FILTER|TIME)$/;
}


######################################################################

=head1 METHODS

=over 4

=item C<new ( $query, $baseuri, $languri, $lang )>

Returns a new RDF::Query object for the query specified.
The query language used will be set if $languri or $lang
is passed as the URI or name of the query language, otherwise
the query defaults to SPARQL.

=cut
sub new {
	my $class	= shift;
	my ($query, $baseuri, $languri, $lang, %options)	= @_;
	$class->clear_error;
	
	my $f	= DateTime::Format::W3CDTF->new;
	no warnings 'uninitialized';
	
	my %names	= (
					rdql	=> 'RDF::Query::Parser::RDQL',
					sparql	=> 'RDF::Query::Parser::SPARQL',
					tsparql	=> 'RDF::Query::Parser::tSPARQL',
					sparqlp	=> 'RDF::Query::Parser::SPARQLP',
				);
	my %uris	= (
					'http://jena.hpl.hp.com/2003/07/query/RDQL'	=> 'RDF::Query::Parser::RDQL',
					'http://www.w3.org/TR/rdf-sparql-query/'	=> 'RDF::Query::Parser::SPARQL',
				);
	
	
	my $pclass	= $names{ $lang } || $uris{ $languri } || $names{ $DEFAULT_PARSER };
	my $parser	= $pclass->new();
#	my $parser	= ($lang eq 'rdql' or $languri eq 'http://jena.hpl.hp.com/2003/07/query/RDQL')
#				? RDF::Query::Parser::RDQL->new()
#				: RDF::Query::Parser::SPARQL->new();
	my $parsed	= $parser->parse( $query );
	
	my $ua		= LWP::UserAgent->new( agent => "RDF::Query/${VERSION}" );
	$ua->default_headers->push_header( 'Accept' => "application/sparql-results+xml;q=0.9,application/rdf+xml;q=0.5,text/turtle;q=0.7,text/xml" );
	my $self 	= bless( {
					base			=> $baseuri,
					dateparser		=> $f,
					parser			=> $parser,
					parsed			=> $parsed,
					parsed_orig		=> $parsed,
					useragent		=> $ua,
				}, $class );
	unless ($parsed->{'triples'}) {
		$class->set_error( $parser->error );
		warn $parser->error if ($debug);
		return;
	}
	
	if ($options{net_filters}) {
		require JavaScript;
		$self->{options}{net_filters}++;
	}
	if ($options{trusted_keys}) {
		require Crypt::GPG;
		$self->{options}{trusted_keys}	= $options{trusted_keys};
	}
	if ($options{gpg}) {
		$self->{_gpg_obj}	= delete $options{gpg};
	}
	if (defined $options{keyring}) {
		$self->{options}{keyring}	= $options{keyring};
	}
	if (defined $options{secretkey}) {
		$self->{options}{secretkey}	= $options{secretkey};
	}
	
	# add rdf as a default namespace to RDQL queries
	if ($pclass eq 'RDF::Query::Parser::RDQL') {
		$self->{parsed}{namespaces}{rdf}	= 'http://www.w3.org/1999/02/22-rdf-syntax-ns#';
	}
	return $self;
}

=item C<get ( $model )>

Executes the query using the specified model,
and returns the first row found.

=cut
sub get {
	my $self	= shift;
	my $stream	= $self->execute( @_ );
	my $row		= $stream->next;
	if (ref($row)) {
		return @{ $row }{ $self->variables };
	} else {
		return undef;
	}
}

=item C<execute ( $model, %args )>

Executes the query using the specified model. If called in a list
context, returns an array of rows, otherwise returns an iterator.

=cut
sub execute {
	my $self	= shift;
	my $model	= shift;
	my %args	= @_;
	
<<<<<<< HEAD
	$self->{_query_cache}	= {};	# a new scratch hash for each execution
=======
	$self->{_query_cache}	= {};	# a new scratch hash for each execution.
>>>>>>> 5f1ad58c
	
	local($::NO_BRIDGE)	= 0;
	$self->{parsed}	= dclone( $self->{parsed_orig} );
	my $parsed	= $self->{parsed};
	
	my $stream;
	$self->{model}		= $model;
	
	my %bound	= ($args{ 'bind' }) ? %{ $args{ 'bind' } } : ();
	my $bridge	= $self->get_bridge( $model, %args );
	if ($bridge) {
		$self->bridge( $bridge );
	} else {
		throw RDF::Query::Error::ModelError ( -text => "Could not create a model object." );
	}
	
	$self->load_data();
	my ($pattern, $cpattern)	= $self->fixup();
	$bridge		= $self->bridge();	# reload the bridge object, because fixup might have changed it.
	my @vars	= $self->variables( $parsed );
	
	# RUN THE QUERY!

	my $options	= $parsed->{options} || {};		
	$stream		= $pattern->execute( $self, $bridge, \%bound, undef, %$options );

	_debug( "got stream: $stream" ) if ($debug);
	my $sorted		= $self->sort_rows( $stream, $parsed );
	my $projected	= $sorted->project( @vars );
	$stream			= $projected;
#	$stream->bridge( $bridge );

	if ($parsed->{'method'} eq 'DESCRIBE') {
		$stream	= $self->describe( $stream );
	} elsif ($parsed->{'method'} eq 'CONSTRUCT') {
		$stream	= $self->construct( $stream, $cpattern, $parsed );
	} elsif ($parsed->{'method'} eq 'ASK') {
		$stream	= $self->ask( $stream );
	}
	
	if (wantarray) {
		return $stream->get_all();
	} else {
		return $stream;
	}
}

=begin private

=item C<describe ( $stream )>

Takes a stream of matching statements and constructs a DESCRIBE graph.

=end private

=cut

sub describe {
	my $self	= shift;
	my $stream	= shift;
	my $bridge	= $self->bridge;
	my @nodes;
	my %seen;
	while (my $row = $stream->next) {
		foreach my $node (values %$row) {
			push(@nodes, $node) unless ($seen{ $bridge->as_string( $node ) }++);
		}
	}
	
	my @streams;
	$self->{'describe_nodes'}	= [];
	foreach my $node (@nodes) {
		push(@{ $self->{'describe_nodes'} }, $node);
		push(@streams, $bridge->get_statements( $node, undef, undef ));
		push(@streams, $bridge->get_statements( undef, undef, $node ));
	}
	
	my $ret	= sub {
		while (@streams) {
			my $val	= $streams[0]->next;
			if (defined $val) {
				return $val;
			} else {
				shift(@streams);
				return undef if (not @streams);
			}
		}
	};
	return RDF::Trine::Iterator::Graph->new( $ret, bridge => $bridge );
}

=begin private

=item C<construct ( $stream )>

Takes a stream of matching statements and constructs a result graph matching the
uery's CONSTRUCT graph patterns.

=end private

=cut

sub construct {
	my $self		= shift;
	my $stream		= shift;
	my $ctriples	= shift;
	my $parsed		= shift;
	my $bridge		= $self->bridge;
	my @streams;
	
	my %seen;
	my %variable_map;
	foreach my $var_count (0 .. $#{ $parsed->{'variables'} }) {
		$variable_map{ $parsed->{'variables'}[ $var_count ]->name }	= $var_count;
	}
	
	while (my $row = $stream->next) {
		my %blank_map;
		my @triples;	# XXX move @triples out of the while block, and only push one stream below (just before the continue{})
		TRIPLE: foreach my $triple ($ctriples->patterns) {
			my @triple	= $triple->nodes;
			for my $i (0 .. 2) {
				if (blessed($triple[$i]) and $triple[$i]->isa('RDF::Query::Node')) {
					if ($triple[$i]->isa('RDF::Query::Node::Variable')) {
						my $name	= $triple[$i]->name;
						$triple[$i]	= $row->{ $name };
					} elsif ($triple[$i]->isa('RDF::Query::Node::Blank')) {
						my $id	= $triple[$i]->blank_identifier;
						unless (exists($blank_map{ $id })) {
							$blank_map{ $id }	= $self->bridge->new_blank();
						}
						$triple[$i]	= $blank_map{ $id };
					}
				}
			}
			
			my $ok	= 1;
			foreach (@triple) {
				if (not blessed($_)) {
					$ok	= 0;
					# next TRIPLE;
				}
			}
			next unless ($ok); # (replaces 'next TRIPLE' inside the foreach above)
			
			my $st	= $bridge->new_statement( @triple );
			push(@triples, $st);
		}
		push(@streams, RDF::Trine::Iterator::Graph->new( sub { shift(@triples) } ));
	}
	
	
	my $ret	= sub {
		while (@streams) {
			my $val	= $streams[0]->next;
			if (defined $val) {
				return $val;
			} else {
				shift(@streams);
				return undef if (not @streams);
			}
		}
		return undef;
	};
	return RDF::Trine::Iterator::Graph->new( $ret, bridge => $bridge );
}

=begin private

=item C<ask ( $stream )>

Takes a stream of matching statements and returns a boolean query result stream.

=end private

=cut

sub ask {
	my $self	= shift;
	my $stream	= shift;
	my $value	= $stream->next;
	my $bool	= ($value) ? 1 : 0;
	return RDF::Trine::Iterator::Boolean->new( [ $bool ], bridge => $self->bridge );
}

######################################################################

=item C<< aggregate ( \@groupby, $alias => [ $op, $col ] ) >>

=cut

sub aggregate {
	my $self	= shift;
	my $groupby	= shift;
	my %aggs	= @_;
	my $pattern	= $self->pattern;
	my $agg		= RDF::Query::Algebra::Aggregate->new( $pattern, $groupby, %aggs );
	$self->{parsed}{triples}	= [ $agg ];
	$self->{parsed}{'variables'}	= [ map { RDF::Query::Node::Variable->new( $_ ) } (@$groupby, keys %aggs) ];
}

=item C<< pattern >>

Returns the RDF::Query::Algebra::GroupGraphPattern algebra pattern for this query.

=cut

sub pattern {
	my $self	= shift;
	my $parsed	= $self->parsed;
	my @triples	= @{ $parsed->{triples} };
	if (scalar(@triples) == 1 and ($triples[0]->isa('RDF::Query::Algebra::GroupGraphPattern') or $triples[0]->isa('RDF::Query::Algebra::Filter'))) {
		my $ggp		= $triples[0];
		return $ggp;
	} else {
		return RDF::Query::Algebra::GroupGraphPattern->new( @triples );
	}
}

=item C<< construct_pattern >>

Returns the RDF::Query::Algebra::GroupGraphPattern algebra pattern for this query's CONSTRUCT block.

=cut

sub construct_pattern {
	my $self	= shift;
	my $parsed	= $self->parsed;
	my @triples	= @{ $parsed->{construct_triples} };
	my $ggp		= RDF::Query::Algebra::GroupGraphPattern->new( @triples );
	return $ggp;
}

=item C<< as_sparql >>

Returns the query as a string in the SPARQL syntax.

=cut

sub as_sparql {
	my $self	= shift;
	my $parsed	= $self->parsed;
	
	my $context	= { namespaces => $self->{parsed}{namespaces} };
	my $method	= $parsed->{method};
	my @vars	= map { $_->as_sparql( $context, '' ) } @{ $parsed->{ variables } };
	my $vars	= join(' ', @vars);
	my $ggp		= $self->pattern;
	
	{
		my $pvars	= join(' ', sort $ggp->referenced_variables);
		my $svars	= join(' ', sort map { $_->name } @{ $parsed->{ variables } });
		if ($pvars eq $svars) {
			$vars	= '*';
		}
	}
	
	my @ns		= map { "PREFIX $_: <$parsed->{namespaces}{$_}>" } (sort keys %{ $parsed->{namespaces} });
	my @mod;
	if (my $ob = $parsed->{options}{orderby}) {
		push(@mod, 'ORDER BY ' . join(' ', map {
					my ($dir,$v) = @$_;
					($dir eq 'ASC')
						? $v->as_sparql( $context, '' )
						: "${dir}" . $v->as_sparql( $context, '' );
				} @$ob));
	}
	if (my $l = $parsed->{options}{limit}) {
		push(@mod, "LIMIT $l");
	}
	if (my $o = $parsed->{options}{offset}) {
		push(@mod, "OFFSET $o");
	}
	my $mod	= join("\n", @mod);
	
	my $methoddata;
	if ($method eq 'SELECT') {
		my $dist	= ($parsed->{options}{distinct}) ? 'DISTINCT ' : '';
		$methoddata	= sprintf("%s %s%s\nWHERE", $method, $dist, $vars);
	} elsif ($method eq 'ASK') {
		$methoddata	= $method;
	} elsif ($method eq 'CONSTRUCT') {
		my $ctriples	= $parsed->{construct_triples};
		my $ggp			= RDF::Query::Algebra::GroupGraphPattern->new( @$ctriples );
		$methoddata		= sprintf("%s %s\nWHERE", $method, $ggp->as_sparql( $context, '' ));
	} elsif ($method eq 'DESCRIBE') {
		my $ctriples	= $parsed->{construct_triples};
		my $ggp			= RDF::Query::Algebra::GroupGraphPattern->new( @$ctriples );
		$methoddata		= sprintf("%s %s\nWHERE", $method, $vars);
	}
	
	my $sparql	= sprintf(
		"%s\n%s %s\n%s",
		join("\n", @ns),
		$methoddata,
		$ggp->as_sparql( $context, '' ),
		$mod,
	);
	
	chomp($sparql);
	return $sparql;
}

=item C<< sse >>

Returns the query as a string in the SSE syntax.

=cut

sub sse {
	my $self	= shift;
	my $parsed	= $self->parsed;
	
	my $ggp		= $self->pattern;
	my $context	= { namespaces => $self->{parsed}{namespaces} };
	my $sse	= $ggp->sse( $context, '' );
	
	chomp($sse);
	return $sse;
}

=begin private

=item C<supports ( $model, $feature )>

Returns a boolean value representing the support of $feature for the given model.

=end private

=cut

sub supports {
	my $self	= shift;
	my $model	= shift;
	my $bridge	= $self->get_bridge( $model );
	return $bridge->supports( @_ );
}

=begin private

=item C<loadable_bridge_class ()>

Returns the class name of a model backend that is present and loadable on the system.

=end private

=cut

sub loadable_bridge_class {
	my $self	= shift;
	
	if (not $ENV{RDFQUERY_NO_RDFTRICE}) {
		eval "use RDF::Query::Model::RDFTrine;";
		if (RDF::Query::Model::RDFTrine->can('new')) {
			return 'RDF::Query::Model::RDFTrine';
		} else {
			warn "RDF::Query::Model::RDFTrine didn't load cleanly" if ($debug);
		}
	} else { warn "RDF::Trine supressed" if ($debug and not $ENV{RDFQUERY_SILENT}) }
	
	if (not $ENV{RDFQUERY_NO_REDLAND}) {
		eval "use RDF::Query::Model::Redland;";
		if (RDF::Query::Model::Redland->can('new')) {
			return 'RDF::Query::Model::Redland';
		} else {
			warn "RDF::Query::Model::Redland didn't load cleanly" if ($debug);
		}
	} else { warn "RDF::Redland supressed" if ($debug and not $ENV{RDFQUERY_SILENT}) }
	
	if (not $ENV{RDFQUERY_NO_RDFCORE}) {
		eval "use RDF::Query::Model::RDFCore;";
		if (RDF::Query::Model::RDFCore->can('new')) {
			return 'RDF::Query::Model::RDFCore';
		} else {
			warn "RDF::Query::Model::RDFCore didn't load cleanly" if ($debug);
		}
	} else { warn "RDF::Core supressed" if ($debug and not $ENV{RDFQUERY_SILENT}) }
	
	return undef;
}

=begin private

=item C<new_bridge ()>

Returns a new bridge object representing a new, empty model.

=end private

=cut

sub new_bridge {
	my $self	= shift;
	
	my $bridge_class	= $self->loadable_bridge_class;
	if ($bridge_class) {
		return $bridge_class->new();
	} else {
		return undef;
	}
}

=begin private

=item C<get_bridge ( $model )>

Returns a bridge object for the specified model object.

=end private

=cut

sub get_bridge {
	my $self	= shift;
	my $model	= shift;
	my %args	= @_;
	
	my $parsed	= ref($self) ? $self->{parsed} : undef;
	
	my $bridge;
	if (not $model) {
		$bridge	= $self->new_bridge();
	} elsif (blessed($model) and ($model->isa('RDF::Trine::Store::DBI') or $model->isa('RDF::Trine::Model'))) {
		require RDF::Query::Model::RDFTrine;
		$bridge	= RDF::Query::Model::RDFTrine->new( $model, parsed => $parsed );
	} elsif (blessed($model) and $model->isa('RDF::Redland::Model')) {
		require RDF::Query::Model::Redland;
		$bridge	= RDF::Query::Model::Redland->new( $model, parsed => $parsed );
	} elsif (blessed($model) and $model->isa('RDF::Core::Model')) {
		require RDF::Query::Model::RDFCore;
		$bridge	= RDF::Query::Model::RDFCore->new( $model, parsed => $parsed );
	} else {
		require Data::Dumper;
		Carp::confess "unknown model type: " . Data::Dumper::Dumper($model);
	}
	
	return $bridge;
}

=begin private

=item C<< load_data >>

Loads any external data required by this query (FROM and FROM NAMED clauses).

=end private

=cut

sub load_data {
	my $self	= shift;
	my $bridge	= $self->bridge;
	my $parsed	= $self->{parsed};
	
	## LOAD ANY EXTERNAL RDF FILES
	my $sources	= $parsed->{'sources'};
	if (ref($sources) and reftype($sources) eq 'ARRAY') {
		my $need_new_bridge	= 1;
		my $named_query	= 0;
		
		# put non-named sources first, because they will cause a new bridge to be
		# constructed. subsequent named data will then be loaded into the correct
		# bridge object.
		my @sources	= sort { @$a == 2 } @$sources;
		
		
		foreach my $source (@sources) {
			my $named_source	= (2 == @{$source} and $source->[1] eq 'NAMED');
			if ((not $named_source) and $need_new_bridge) {
				# query uses FROM <..> clauses, so create a new bridge so we don't add the statements to a persistent default graph
				$bridge				= $self->new_bridge();
				$self->bridge( $bridge );
				$need_new_bridge	= 0;
			}
			
			my $uri	= $source->[0]->uri_value;
			$self->parse_url( $uri, $named_source );
		}
		$self->run_hook( 'http://kasei.us/code/rdf-query/hooks/post-create-model', $bridge );
	}
}


=begin private

=item C<fixup ()>

Does last-minute fix-up on the parse tree. This involves:

	* Loading any external files into the model.
	* Converting URIs and strings to model-specific objects.
	* Fixing variable list in the case of 'SELECT *' queries.

=end private

=cut

sub fixup {
	my $self	= shift;
	my $pattern	= $self->pattern;
	my $bridge	= $self->bridge;
	my $parsed	= $self->parsed;
	my $base	= $parsed->{base};
	my $namespaces	= $parsed->{namespaces};
# 	if ($base) {
# 		foreach my $ns (keys %$namespaces) {
# 			warn $namespaces->{ $ns };
# 		}
# 	}
	my $native	= $pattern->fixup( $bridge, $base, $namespaces );
	$self->{known_variables}	= map { RDF::Query::Node::Variable->new($_) } $pattern->referenced_variables;
#	$parsed->{'method'}	||= 'SELECT';
	
	## CONSTRUCT HAS IMPLICIT VARIABLES
	if ($parsed->{'method'} eq 'CONSTRUCT') {
		my @vars	= map { RDF::Query::Node::Variable->new($_) } $pattern->referenced_variables;
		$parsed->{'variables'}	= \@vars;
		my $cnative	= $self->construct_pattern->fixup( $bridge, $base, $namespaces );
		return ($native, $cnative);
	} else {
		return ($native, undef);
	}
	
	return $native;
}


=begin private

=item C<qualify_uri ( [ 'URI', [ $prefix, $localPart ] ] )>

=item C<qualify_uri ( [ 'URI', $uri )>

Returns a full URI given the URI data structure passed as an argument.
For already-qualified URIs, simply returns the URI.
For QNames, looks up the QName prefix in the parse-tree namespaces, and
concatenates with the QName local part.

=end private

=cut

sub qualify_uri {
	my $self	= shift;
	my $data	= shift;
	my $parsed	= $self->{parsed};
	my $base	= $parsed->{base};
	if ($base) {
		$base	= $base->uri_value;
	} else {
		$base	= $self->{base};
	}
	
	if (ref($data) and reftype($data) eq 'ARRAY') {
		if ($data->[0] ne 'URI') {
			$data	= ['URI',$data];
		}
	}
	
	my $uri;
	if (ref($data)) {
		if (reftype($data) eq 'ARRAY' and ref($data->[1])) {
			my $prefix	= $data->[1][0];
			unless (exists($parsed->{'namespaces'}{$data->[1][0]})) {
				_debug( "No namespace defined for prefix '${prefix}'" ) if ($debug);
			}
			my $ns	= $parsed->{'namespaces'}{$prefix};
			$uri	= join('', $ns, $data->[1][1]);
		} else {
			$uri	= $data->[1];
		}
	} else {
		$uri	= $data;
	}
	
	if ($base) {
		### We have to work around the URI module not accepting IRIs. If there's
		### Unicode in the IRI, pull it out, leaving behind a breadcrumb. Turn
		### the URI into an absolute URI, and then replace the breadcrumbs with
		### the Unicode.
		my @uni;
		my $count	= 0;
		while ($uri =~ /([\x{00C0}-\x{00D6}\x{00D8}-\x{00F6}\x{00F8}-\x{02FF}\x{0370}-\x{037D}\x{037F}-\x{1FFF}\x{200C}-\x{200D}\x{2070}-\x{218F}\x{2C00}-\x{2FEF}\x{3001}-\x{D7FF}\x{F900}-\x{FDCF}\x{FDF0}-\x{FFFD}\x{10000}-\x{EFFFF}]+)/) {
			my $text	= $1;
			push(@uni, $text);
			$uri		=~ s/$1/',____' . $count . '____,'/e;
			$count++;
		}
		my $abs			= URI->new_abs( $uri, $base );
		my $uri			= $abs->as_string;
		while ($uri =~ /,____(\d+)____,/) {
			my $num	= $1;
			my $i	= index($uri, ",____${num}____,");
			my $len	= 10 + length($num);
			substr($uri, $i, $len)	= shift(@uni);
		}
		return $uri;
	} else {
		return $uri;
	}
}

=begin private

=item C<_check_constraints ( \%bound, \@data )>

Returns the value returned by evaluating the expression structures in C<@data>
with the bound variables in C<%bound>.

=end private

=cut

my %dispatch;
BEGIN {
	our %functions;
	no warnings 'numeric';
	%dispatch	= (
						VAR		=> sub {
									my ($self, $values, $data) = @_;
									my $name	= $data->[0]->name;
									my $value	= $values->{ $name };
									return $value;
								},
						URI		=> sub {
									my $self	= shift;
									my $values	= shift;
									my $data	= shift;
									my $uri		= $data->[0]->uri_value;
									if (ref($uri)) {
										$uri	= $self->qualify_uri( $uri );
									}
									return $uri;
								},
						LITERAL	=> sub {
									my $self	= shift;
									my $values	= shift;
									my $data	= shift;
									my %args	= @_;
									my $bridge	= $args{bridge};
									
									my $l	= $data->[0];
									if (blessed($l) and $l->has_datatype) {
										my $literal	= $l->literal_value;
										my $lang	= $l->literal_value_language;
										my $uri		= $l->literal_datatype;
										return $bridge->new_literal( $literal, $lang, $uri );
									} else {
										Carp::confess unless (ref($l));
										return $l->literal_value;
									}
								},
						'=='	=> sub {
									my $self	= shift;
									my $values	= shift;
									my $data	= shift;
									my %args	= @_;
									my $bridge	= $args{bridge};
									my @operands = map {
										my $value	= $self->_check_constraints( $values, $_, %args );
										my $v		= $self->get_value( $value, %args );
										$v;
									} @{ $data };
	
									my $eq;
									if ($self->_one_isa( $bridge, 'DateTime', @operands )) {
										@operands	= $self->_promote_to( $bridge, 'DateTime', @operands );
										$eq			= (0 == DateTime->compare( $operands[0], $operands[1] ));
									} else {
										$eq		= eval { (0 == ncmp(@operands, $bridge)) };
										warn $@ if ($@ and $debug);
									}
	# 								warn "EQ [$eq]: " . Dumper(\@operands);
									return $eq;
								},
						'!='	=> sub {
									my $self	= shift;
									my $values	= shift;
									my $data	= shift;
									my %args	= @_;
									my $bridge	= $args{bridge};
									my @operands = map { $self->get_value( $self->_check_constraints( $values, $_, %args ), %args ) } @{ $data };
									if ($self->_one_isa( $bridge, 'DateTime', @operands )) {
										@operands	= $self->_promote_to( $bridge, 'DateTime', @operands );
									}
									foreach my $node (@operands) {
										next unless (ref($node));
										unless ($self->_isa_known_node_type( $bridge, $node )) {
											warn "not a known type in neq: " . Dumper($node) if ($debug);
											return 0;
										}
									}
									my $eq	= ncmp($operands[0], $operands[1], $bridge) != 0;
									return $eq;
								},
						'<'		=> sub {
									my $self	= shift;
									my $values	= shift;
									my $data	= shift;
									my %args	= @_;
									my $bridge	= $args{bridge};
									my @operands = map { $self->_check_constraints( $values, $_, %args ) } @{ $data };
									my $cmp;
									if ($self->_one_isa( $bridge, 'DateTime', @operands )) {
										@operands	= $self->_promote_to( $bridge, 'DateTime', @operands );
										$cmp		= (DateTime->compare( $operands[0], $operands[1] ));
									} else {
										$cmp		= ncmp($operands[0], $operands[1], $bridge);
									}
	
# 									warn '-----------------------------';
# 									warn "LESS-THAN OP[0]: " . eval { $operands[0]->as_string };
# 									warn "LESS-THAN OP[1]: " . eval { $operands[1]->as_string };
# 									warn "LESS-THAN: $cmp\n";
									return $cmp == -1;
								},
						'>'		=> sub {
									my $self	= shift;
									my $values	= shift;
									my $data	= shift;
									my %args	= @_;
									my $bridge	= $args{bridge};
									my @operands = map { $self->_check_constraints( $values, $_, %args ) } @{ $data };
									my $cmp;
									if ($self->_one_isa( $bridge, 'DateTime', @operands )) {
										@operands	= $self->_promote_to( $bridge, 'DateTime', @operands );
										$cmp		= (DateTime->compare( $operands[0], $operands[1] ));
									} else {
										$cmp		= ncmp($operands[0], $operands[1], $bridge);
									}
	# 								warn '-----------------------------';
	# 								warn "GREATER-THAN OP[0]: " . eval { $operands[0]->as_string };
	# 								warn "GREATER-THAN OP[1]: " . eval { $operands[1]->as_string };
	# 								warn "GREATER-THAN: $cmp\n";
									return $cmp == 1;
								},
						'<='	=> sub {
									my $self	= shift;
									my $values	= shift;
									my $data	= shift;
									my %args	= @_;
									my $bridge	= $args{bridge};
									my @operands = map { $self->_check_constraints( $values, $_, %args ) } @{ $data };
									my $cmp;
									if ($self->_one_isa( $bridge, 'DateTime', @operands )) {
										@operands	= $self->_promote_to( $bridge, 'DateTime', @operands );
										$cmp		= (DateTime->compare( $operands[0], $operands[1] ));
									} else {
										$cmp		= ncmp($operands[0], $operands[1], $bridge);
									}
									return $cmp != 1;
								},
						'>='	=> sub {
									my $self	= shift;
									my $values	= shift;
									my $data	= shift;
									my %args	= @_;
									my $bridge	= $args{bridge};
									my @operands = map { $self->_check_constraints( $values, $_, %args ) } @{ $data };
									my $cmp;
									if ($self->_one_isa( $bridge, 'DateTime', @operands )) {
										@operands	= $self->_promote_to( $bridge, 'DateTime', @operands );
										$cmp		= (DateTime->compare( $operands[0], $operands[1] ));
									} else {
										$cmp		= ncmp($operands[0], $operands[1], $bridge);
									}
									return $cmp != -1;
								},
						'&&'	=> sub {
									my $self	= shift;
									my $values	= shift;
									my $data	= shift;
									my %args	= @_;
									my $bridge	= $args{bridge};
									my @results;
									foreach my $part (@{ $data }) {
										my $error;
										my $value;
										try {
											my $data	= $self->_check_constraints( $values, $part, %args );
											$value		= $self->get_function('sop:boolean')->( $self, $bridge, $data );
											push(@results, $value);
										} catch RDF::Query::Error::FilterEvaluationError with {
											$error	= shift;
											push(@results, $error);
										};
										if (not $error and not $value) {
											return 0;
										}
									}
									
									if ($results[0] and $results[1]) {
										return 1;
									} else {
										foreach my $r (@results) {
											throw $r if (ref($r) and $r->isa('RDF::Query::Error'));
										}
										throw RDF::Query::Error::FilterEvaluationError;
									}
								},
						'||'	=> sub {
									my $self	= shift;
									my $values	= shift;
									my $data	= shift;
									my %args	= @_;
									my $bridge	= $args{bridge};
									my $error;
									my $bool	= 0;
									foreach my $part (@{ $data }) {
										undef $error;
										my $value;
										try {
											my $data	= $self->_check_constraints( $values, $part, %args );
											$value		= $self->get_function('sop:boolean')->( $self, $bridge, $data );
										} catch RDF::Query::Error::FilterEvaluationError with {
											$error	= shift;
											$value	= 0;
										};
										
	# 									warn "OR [1]: " . Dumper($part);
										if ($value) {
											$bool	= 1;
											last;
										}
									}
									
									if ($error) {
										throw $error;
									} else {
										return $bool;
									}
								},
						'*'		=> sub {
									my $self	= shift;
									my $values	= shift;
									my $data	= shift;
									my %args	= @_;
									my $bridge	= $args{bridge};
									my @operands	= map { $self->_check_constraints( $values, $_, %args ) } @{ $data };
									my @types		= map { $bridge->literal_datatype( $_ ) } @operands;
									my @values		= map { $self->get_function('sop:numeric')->( $self, $bridge, $_ ) } @operands;
									my $value		= $values[0] * $values[1];
									my $type		= $self->_result_type( '*', @types );
									return $bridge->new_literal($value, undef, $type);
								},
						'/'		=> sub {
									my $self	= shift;
									my $values	= shift;
									my $data	= shift;
									my %args	= @_;
									my $bridge	= $args{bridge};
									my @operands	= map { $self->_check_constraints( $values, $_, %args ) } @{ $data };
									my @types		= map { $bridge->literal_datatype( $_ ) } @operands;
									my @values		= map { $self->get_function('sop:numeric')->( $self, $bridge, $_ ) } @operands;
									my $value		= $values[0] / $values[1];
									my $type		= $self->_result_type( '/', @types );
									return $bridge->new_literal($value, undef, $type);
								},
						'+'		=> sub {
									my $self	= shift;
									my $values	= shift;
									my $data	= shift;
									my %args	= @_;
									my $bridge	= $args{bridge};
									my @operands	= map { $self->_check_constraints( $values, $_, %args ) } @{ $data };
									my @types		= map { $bridge->literal_datatype( $_ ) } @operands;
									my @values		= map { $self->get_function('sop:numeric')->( $self, $bridge, $_ ) } @operands;
									my $value		= $values[0] + $values[1];
									my $type		= $self->_result_type( '+', @types );
									return $bridge->new_literal($value, undef, $type);
								},
						'-'		=> sub {
									my $self	= shift;
									my $values	= shift;
									my $data	= shift;
									my %args	= @_;
									my $bridge	= $args{bridge};
									my @operands	= map { $self->_check_constraints( $values, $_, %args ) } @{ $data };
									my @types		= map { $bridge->literal_datatype( $_ ) } @operands;
									my @values		= map { $self->get_function('sop:numeric')->( $self, $bridge, $_ ) } @operands;
									my $value		= (1 == @operands) ? (-1 * $values[0]) : ($values[0] - $values[1]);
									my $type		= $self->_result_type( '-', @types );
									return $bridge->new_literal($value, undef, $type);
								},
						'!'		=> sub {
									my $self	= shift;
									my $values	= shift;
									my $data	= shift;
									my %args	= @_;
									my $bridge	= $args{bridge};
									my $value	= $self->_check_constraints( $values, $data->[0], %args );
									if (defined $value) {
										my $bool	= $self->get_function('sop:boolean')->( $self, $bridge, $value );
										return (not $bool) ? $self->_true( $bridge ) : $self->_false( $bridge );
									} else {
										throw RDF::Query::Error::TypeError ( -text => 'Cannot negate an undefined value' );
									}
								},
						'FUNCTION'	=> sub {
							our %functions;
							my $self	= shift;
							my $values	= shift;
							my $data	= shift;
							my %args	= @_;
							my $bridge	= $args{bridge};
							my $uri		= $self->qualify_uri( $data->[0][1] );
							my $func	= $self->get_function( $uri, %args );
							if (ref($func) and reftype($func) eq 'CODE') {
								my $value;
								$self->{'values'}	= $values;
								my @args;
								foreach my $d (@{ $data }[1..$#{ $data }]) {
									if (blessed($d) and $d->isa('RDF::Query::Node::Variable')) {
										push(@args, $values->{ $d->name });
									} elsif (blessed($d) and $bridge->is_node( $d )) {
										push(@args, $d);
									} else {
										push(@args, $self->_check_constraints( $values, $d, %args ));
									}
								}
								$value	= $func->(
											$self,
											$bridge,
											@args
										);
								{ no warnings 'uninitialized';
									_debug( "function <$uri> -> " . Dumper($value) ) if ($debug);
								}
								return $value;
							} else {
								warn "No function defined for <${uri}>\n";
								Carp::cluck if ($::counter++ > 5);
								return undef;
							}
						},
					);
	sub _check_constraints {
		my $self	= shift;
		my $values	= shift;
		my $data	= shift;
		my %args	= @_;
		Carp::confess unless ($args{bridge});	# XXXassert
		
		_debug( '_check_constraints: ' . Dumper($data), 2 ) if ($debug);
		return 1 unless ref($data);
		
		my ($op, @data);
		if (blessed($data) and $data->isa('RDF::Query::Node')) {
			$op		= $data->type;
			@data	= $data;
		} else {
			$op		= $data->[0];
			@data	= @{ $data }[ 1 .. $#{ $data } ];
		}
		my $code	= $dispatch{ $op };
		
		if ($code) {
	#		local($Data::Dumper::Indent)	= 0;
			my $result	= $code->( $self, $values, \@data, %args );
			_debug( "OP: $op -> " . Dumper($data) . ' = ' . Dumper($result), 2 ) if ($debug);
			return $result;
		} else {
			confess "OPERATOR $op NOT IMPLEMENTED!";
		}
	}
}

=begin private

=item C<check_constraints ( \%bound, \@data )>

Returns the value returned by evaluating the expression structures in C<@data>
with the bound variables in C<%bound>. Catches any evaluation exceptions,
returning undef if an error is raised.

=end private

=cut

sub check_constraints {
	my $self	= shift;
	my $values	= shift;
	my $data	= shift;
	my %args	= @_;
	
	my $result;
	try {
		$result	= $self->_check_constraints( $values, $data, %args );
	} catch RDF::Query::Error::FilterEvaluationError with {
		my $error	= shift;
		warn "FilterEvaluationError: $error\n" if ($debug);
		$result	= undef;
	} catch RDF::Query::Error::TypeError with {
		my $error	= shift;
		warn "TypeError: $error\n" if ($debug);
		$result	= undef;
	} except {
		my $error	= shift;
		warn "Error: $error\n" if ($debug);
	} otherwise {
		warn "Unknown Error: $@" if ($debug);
	};
	return $result;
}


{
my $xsd				= 'http://www.w3.org/2001/XMLSchema#';
my $integerTypes	= qr<^http://www.w3.org/2001/XMLSchema#(integer|non(Positive|Negative)Integer|(positive|negative)Integer|long|int|short|byte|unsigned(Long|Int|Short|Byte))>;
my @typeOrder		= qw(double float decimal integer);
sub _result_type {
	my $self	= shift;
	my $op		= shift;
	my @data	= @_;
	no warnings 'uninitialized';
	return "${xsd}integer" if ($data[0] =~ $integerTypes and $data[1] =~ $integerTypes);
	foreach my $t (@typeOrder) {
		no warnings 'uninitialized';
		return "${xsd}${t}" if ($data[0] =~ /$t/i or $data[1] =~ /$t/i);
	}
}
}

sub _true {
	my $self	= shift;
	my $bridge	= shift || $self->bridge;
	return $bridge->new_literal('true', undef, 'http://www.w3.org/2001/XMLSchema#boolean');
}

sub _false {
	my $self	= shift;
	my $bridge	= shift || $self->bridge;
	return $bridge->new_literal('false', undef, 'http://www.w3.org/2001/XMLSchema#boolean');
}

sub _isa_known_datatype {
	my $self	= shift;
	my $type	= shift;
	no warnings 'uninitialized';
	return 1 if ($type =~ m<^http://www.w3.org/2001/XMLSchema#(boolean|double|float|decimal|integer|dateTime|string)$>);
	return 0;
}

sub _isa_known_node_type {
	my $self	= shift;
	my $bridge	= shift;
	my $data	= shift;
	
	return 0 unless (ref($data));
	my $blessed	= blessed($data);
	return 1 if ($blessed and $_->isa( 'DateTime' ));
	return 1 if ($bridge->is_resource($data));
	if ($bridge->is_literal($data)) {
		my $type	= $bridge->literal_datatype( $data );
		if ($type) {
			return $self->_isa_known_datatype( $type );
		} else {
			return 1;
		}
	}
	
	if (reftype($data) eq 'ARRAY') {
		if ($data->[0] eq 'LITERAL') {
			if ($data->[3]) {
				my $type	= $data->[3];
				return $self->_isa_known_datatype( $type );
			} else {
				return 1;
			}
		} else {
			if ($data->[2]) {
				my $type	= $data->[2];
				return 1 if ($type =~ m<^http://www.w3.org/2001/XMLSchema#(boolean|double|float|decimal|integer|dateTime|string)$>);
				return 0;
			} else {
				return 1;
			}
		}
	} else {
		return 0;
	}
}

sub _one_isa {
	my $self	= shift;
	my $bridge	= shift;
	my $type	= shift;
	my $a		= shift;
	my $b		= shift;
#	warn Data::Dumper->Dump([$a,$b], [qw(a b)]);
	for ($a, $b) {
		my $blessed	= blessed($_);
		my $reftype	= reftype($_);
		return 1 if ($blessed and $_->isa( $type ));
		return 1 if ($blessed and $reftype eq 'ARRAY' and $_->[0] eq $type);
		if ($type eq 'DateTime') {
			no warnings 'uninitialized';
			return 1 if ($bridge->is_literal($_) and $bridge->literal_datatype($_) eq 'http://www.w3.org/2001/XMLSchema#dateTime');
			no warnings 'uninitialized';
			if ($reftype eq 'ARRAY') {
				return 1 if ($_->[2] eq 'http://www.w3.org/2001/XMLSchema#dateTime');
			}
		}
	}
	return 0;
}

sub _promote_to {
	my $self	= shift;
	my $bridge	= shift;
	Carp::confess unless (blessed($bridge));	# XXXassert
	
	my $type	= shift;
	my @objects	= @_;
	if ($type eq 'DateTime') {
		@objects	= map {
						(blessed($_) and $_->isa($type))
							? $_
							: (blessed($_) and $_->isa('RDF::Query::Node::Literal'))
								? $self->call_function( $bridge, {}, 'http://www.w3.org/2001/XMLSchema#dateTime', $_ )
								: (blessed($_) and $bridge->is_literal($_))
									? $self->call_function( $bridge, {}, 'http://www.w3.org/2001/XMLSchema#dateTime', $_ )
									: $self->call_function( $bridge, {}, 'http://www.w3.org/2001/XMLSchema#dateTime', RDF::Query::Node::Literal->new( @$_ ) )
					} @objects;
	}
	return @objects;
}

=begin private

=item C<get_value ( $value )>

Returns the scalar value (string literal, URI value, or blank node identifier)
for the specified model-specific node object.

=end private

=cut

sub get_value {
	my $self	= shift;
	my $value	= shift;
	my %args	= @_;
	my $bridge	= $args{bridge};
	Carp::confess unless ($bridge);	# XXXassert
	
	if (blessed($value) and $value->isa('DateTime')) {
		return $value;
		return $self->{dateparser}->format_datetime($value);
	} elsif ($bridge->is_resource($value)) {
		return $bridge->uri_value( $value );
	} elsif ($bridge->is_literal($value)) {
		my $literal	= $bridge->literal_value( $value );
		if (my $dt = $bridge->literal_datatype( $value )) {
			return [$literal, undef, $dt]
		} elsif (my $lang = $bridge->literal_value_language( $value )) {
			return [$literal, $lang, undef];
		} else {
			return $literal;
		}
	} elsif ($bridge->is_blank($value)) {
		return $bridge->blank_identifier( $value );
	} else {
		return $value;
	}
}

=item C<add_function ( $uri, $function )>

Associates the custom function C<$function> (a CODE reference) with the
specified URI, allowing the function to be called by query FILTERs.

=cut

sub add_function {
	my $self	= shift;
	my $uri		= shift;
	my $code	= shift;
	if (ref($self)) {
		$self->{'functions'}{$uri}	= $code;
	} else {
		our %functions;
		$RDF::Query::functions{ $uri }	= $code;
	}
}

=begin private

=item C<get_function ( $uri, %args )>

If C<$uri> is associated with a query function, returns a CODE reference
to the function. Otherwise returns C<undef>.

=end private

=cut

sub get_function {
	my $self	= shift;
	my $uri		= shift;
	my %args	= @_;
	warn "trying to get function from $uri" if ($debug);
	
	my $func	= $self->{'functions'}{$uri}
				|| $RDF::Query::functions{ $uri };
	if ($func) {
		return $func;
	} elsif ($self->{options}{net_filters}) {
		return $self->net_filter_function( $uri, %args );
	}
	return;
}


=begin private

=item C<< call_function ( $bridge, $bound, $uri, @args ) >>

If C<$uri> is associated with a query function, calls the function with the supplied arguments.

=end private

=cut

sub call_function {
	my $self	= shift;
	my $bridge	= shift;
	my $bound	= shift;
	my $uri		= shift;
	warn "trying to get function from $uri" if ($debug);
	
	my $filter			= [ 'FUNCTION', RDF::Query::Node::Resource->new($uri), @_ ];
	return $self->check_constraints( $bound, $filter, bridge => $bridge );
}


=item C<< net_filter_function ( $uri ) >>

Takes a URI specifying the location of a javascript implementation.
Returns a code reference implementing the javascript function.

If the 'trusted_keys' option is set, a GPG signature at ${uri}.asc is
retrieved and verified against the arrayref of trusted key fingerprints.
A code reference is returned only if a trusted signature is found.

=cut

sub net_filter_function {
	my $self	= shift;
	my $uri		= shift;
	my %args	= @_;
	warn "fetching $uri\n" if ($debug);
	
	my $bridge	= $self->new_bridge();
	$bridge->add_uri( $uri );
	
	my $subj	= $bridge->new_resource( $uri );
	
	my $func	= do {
		my $pred	= $bridge->new_resource('http://www.mindswap.org/~gtw/sparql#function');
		my $stream	= $bridge->get_statements( $subj, $pred, undef );
		my $st		= $stream->();
		my $obj		= $bridge->object( $st );
		my $func	= $bridge->literal_value( $obj );
	};
	
	my $impl	= do {
		my $pred	= $bridge->new_resource('http://www.mindswap.org/~gtw/sparql#source');
		my $stream	= $bridge->get_statements( $subj, $pred, undef );
		my $st		= $stream->();
		my $obj		= $bridge->object( $st );
		my $impl	= $bridge->uri_value( $obj );
	};
	
	my $resp	= $self->useragent->get( $impl );
	unless ($resp->is_success) {
		warn "No content available from $uri: " . $resp->status_line;
		return;
	}
	my $content	= $resp->content;
	
	if ($self->{options}{trusted_keys}) {
		my $gpg		= $self->{_gpg_obj} || new Crypt::GPG;
		$gpg->gpgbin('/sw/bin/gpg');
		$gpg->secretkey($self->{options}{secretkey} || $ENV{GPG_KEY} || '0xCAA8C82D');
		my $keyring	= exists($self->{options}{keyring})
					? $self->{options}{keyring}
					: File::Spec->catfile($ENV{HOME}, '.gnupg', 'pubring.gpg');
		$gpg->gpgopts("--lock-multiple --keyring " . $keyring);
		
		my $sigresp	= $self->useragent->get( "${impl}.asc" );
#		if (not $sigresp) {
#			throw RDF::Query::Error::ExecutionError -text => "Required signature not found: ${impl}.asc\n";
		if ($sigresp->is_success) {
			my $sig		= $sigresp->content;
			my $ok	= $self->_is_trusted( $gpg, $content, $sig, $self->{options}{trusted_keys} );
			unless ($ok) {
				throw RDF::Query::Error::ExecutionError -text => "Not a trusted signature";
			}
		} else {
			throw RDF::Query::Error::ExecutionError -text => "Could not retrieve required signature: ${uri}.asc";
			return;
		}
	}

	my ($rt, $cx)	= $self->new_javascript_engine(%args);
	my $r		= $cx->eval( $content );
	
#	die "Requested function URL does not match the function's URI" unless ($meta->{uri} eq $url);
	return sub {
		my $query	= shift;
		my $bridge	= shift;
		warn "Calling javascript function $func with: " . Dumper(\@_) if ($debug);
		my $value	= $cx->call( $func, @_ );
		warn "--> $value\n" if ($debug);
		return $value;
	};
}

sub _is_trusted {
	my $self	= shift;
	my $gpg		= shift;
	my $file	= shift;
	my $sigfile	= shift;
	my $trusted	= shift;
	
	my (undef, $sig)	= $gpg->verify($sigfile, $file);
	
	return 0 unless ($sig->validity eq 'GOOD');
	
	my $id		= $sig->keyid;
	
	my @keys	= $gpg->keydb($id);
	foreach my $key (@keys) {
		my $fp	= $key->{Fingerprint};
		$fp		=~ s/ //g;
		return 1 if (first { s/ //g; $_ eq $fp } @$trusted);
	}
	return 0;
}



=begin private

=item C<new_javascript_engine ()>

Returns a new JavaScript Runtime and Context object for running network FILTER
functions.

=end private

=cut

sub new_javascript_engine {
	my $self	= shift;
	my %args	= @_;
	my $bridge	= $args{bridge};
	
	my $rt		= JavaScript::Runtime->new();
	my $cx		= $rt->create_context();
	my $meta	= $bridge->meta;
	$cx->bind_function( 'warn' => sub { warn @_ if ($debug || $js_debug) } );
	$cx->bind_function( '_warn' => sub { warn @_ } );
	$cx->bind_function( 'makeTerm' => sub {
		my $term	= shift;
		my $lang	= shift;
		my $dt		= shift;
#		warn 'makeTerm: ' . Dumper($term);
		if (not blessed($term)) {
			my $node	= $bridge->new_literal( $term, $lang, $dt );
			return $node;
		} else {
			return $term;
		}
	} );
	
	my $toString	= sub {
		my $string	= $bridge->literal_value( @_ ) . '';
		return $string;
	};
	
	$cx->bind_class(
		name		=> 'RDFNode',
		constructor	=> sub {},
		'package'	=> $meta->{node},
		'methods'	=> {
						is_literal	=> sub { return $bridge->is_literal( $_[0] ) },
						is_resource	=> sub { return $bridge->is_resource( $_[0] ) },
						is_blank	=> sub { return $bridge->is_blank( $_[0] ) },
						toString	=> $toString,
					},
		ps			=> {
						literal_value			=> [sub { return $bridge->literal_value($_[0]) }],
						literal_datatype		=> [sub { return $bridge->literal_datatype($_[0]) }],
						literal_value_language	=> [sub { return $bridge->literal_value_language($_[0]) }],
						uri_value				=> [sub { return $bridge->uri_value($_[0]) }],
						blank_identifier		=> [sub { return $bridge->blank_identifier($_[0]) }],
					},
	);

	if ($meta->{literal} ne $meta->{node}) {
		$cx->bind_class(
			name		=> 'RDFLiteral',
			constructor	=> sub {},
			'package'	=> $bridge->meta->{literal},
			'methods'	=> {
							is_literal	=> sub { return 1 },
							is_resource	=> sub { return 0 },
							is_blank	=> sub { return 0 },
							toString	=> $toString,
						},
			ps			=> {
							literal_value			=> [sub { return $bridge->literal_value($_[0]) }],
							literal_datatype		=> [sub { return $bridge->literal_datatype($_[0]) }],
							literal_value_language	=> [sub { return $bridge->literal_value_language($_[0]) }],
						},
		);
#		$cx->eval( 'RDFLiteral.prototype.__proto__ = RDFNode.prototype;' );
	}
	if ($meta->{resource} ne $meta->{node}) {
		$cx->bind_class(
			name		=> 'RDFResource',
			constructor	=> sub {},
			'package'	=> $bridge->meta->{resource},
			'methods'	=> {
							is_literal	=> sub { return 0 },
							is_resource	=> sub { return 1 },
							is_blank	=> sub { return 0 },
							toString	=> $toString,
						},
			ps			=> {
							uri_value				=> [sub { return $bridge->uri_value($_[0]) }],
						},
		);
#		$cx->eval( 'RDFResource.prototype.__proto__ = RDFNode.prototype;' );
	}
	if ($meta->{blank} ne $meta->{node}) {
		$cx->bind_class(
			name		=> 'RDFBlank',
			constructor	=> sub {},
			'package'	=> $bridge->meta->{blank},
			'methods'	=> {
							is_literal	=> sub { return 0 },
							is_resource	=> sub { return 0 },
							is_blank	=> sub { return 1 },
							toString	=> $toString,
						},
			ps			=> {
							blank_identifier		=> [sub { return $bridge->blank_identifier($_[0]) }],
						},
		);
#		$cx->eval( 'RDFBlank.prototype.__proto__ = RDFNode.prototype;' );
	}
	
	
	return ($rt, $cx);
}

=item C<add_hook ( $uri, $function )>

Associates the custom function C<$function> (a CODE reference) with the
RDF::Query code hook specified by C<$uri>. Each function that has been
associated with a particular hook will be called (in the order they were
registered as hooks) when the hook event occurs. See L</"Defined Hooks">
for more information.

=cut

sub add_hook {
	my $self	= shift;
	my $uri		= shift;
	my $code	= shift;
	if (ref($self)) {
		push(@{ $self->{'hooks'}{$uri} }, $code);
	} else {
		our %hooks;
		push(@{ $RDF::Query::hooks{ $uri } }, $code);
	}
}

=begin private

=item C<get_hooks ( $uri )>

If C<$uri> is associated with any query callback functions ("hooks"),
returns an ARRAY reference to the functions. If no hooks are associated
with C<$uri>, returns a reference to an empty array.

=end private

=cut

sub get_hooks {
	my $self	= shift;
	my $uri		= shift;
	my $func	= $self->{'hooks'}{$uri}
				|| $RDF::Query::hooks{ $uri }
				|| [];
	return $func;
}

=begin private

=item C<run_hook ( $uri, @args )>

Calls any query callback functions associated with C<$uri>. Each callback
is called with the query object as the first argument, followed by any
caller-supplied arguments from C<@args>.

=end private

=cut

sub run_hook {
	my $self	= shift;
	my $uri		= shift;
	my @args	= @_;
	my $hooks	= $self->get_hooks( $uri );
	foreach my $hook (@$hooks) {
		$hook->( $self, @args );
	}
}

=begin private

=item C<ncmp ( $value )>

General-purpose sorting function for both numbers and strings.

=end private

=cut

sub _get_value {
		my $node	= shift;
		if (blessed($node) and not $node->isa('DateTime')) {
			return $node->literal_value;
		} elsif (ref($node) and reftype($node) eq 'ARRAY') {
			return $node->[0];
		} else {
			return $node;
		}
}

sub _get_type {
		my $node	= shift;
		if (blessed($node) and not $node->isa('DateTime')) {
			return $node->literal_datatype;
		} elsif (ref($node) and reftype($node) eq 'ARRAY') {
			return $node->[2];
		} else {
			return undef;
		}
}

sub _get_lang {
		my $node	= shift;
		if (blessed($node) and not $node->isa('DateTime')) {
			return $node->literal_value_language;
		} elsif (ref($node) and reftype($node) eq 'ARRAY') {
			return $node->[1];
		} else {
			return undef;
		}
}

sub ncmp ($$;$) {
	my ($a, $b, $bridge)	= @_;
	for ($a, $b) {
		throw RDF::Query::Error::FilterEvaluationError ( -text => 'Cannot sort undefined values' ) unless defined($_);
	}
	my @node_type	= map {
		my $node	= $_;
		my $type;
		if (blessed($node) and not $node->isa('DateTime')) {
			if ($bridge->is_blank( $node )) {
				$type	= 'BLANK' ;
			} elsif ($bridge->is_resource( $node )) {
				$type	= 'URI';
			} elsif ($bridge->is_literal( $node )) {
				$type	= 'LITERAL';
			} else {
				$type	= undef;
			}
		} elsif (ref($node) and reftype($node) eq 'ARRAY' and $node->[0] =~ /^[A-Z]+$/) {
			$type	= 'LITERAL';
		} else {
			$type	= 'LITERAL';
		}
		$type;
	} ($a, $b);
	
	if ($node_type[0] ne $node_type[1]) {
		throw RDF::Query::Error::FilterEvaluationError ( -text => 'Cannot compare values of different types' );
	}
	
	my @values	= map { _get_value( $_ ) } ($a, $b);
	my @types	= map { _get_type( $_ ) } ($a, $b);
	my @langs	= map { _get_lang( $_ ) } ($a, $b);
	my @numeric	= map { is_numeric_type($_) } @types;
#	warn Dumper(\@values, \@types, \@langs, \@numeric);	# XXX
	
	no warnings 'numeric';
	no warnings 'uninitialized';
	my $num_cmp		= ($numeric[0] and $numeric[1]);
	my $lang_cmp	= ($langs[0] or $langs[1]);
	
	if ($num_cmp) {
#		warn "num cmp";
		for (@values) {
			unless (looks_like_number($_)) {
				throw RDF::Query::Error::FilterEvaluationError ( -text => "Not a numeric literal: '$_'" );
			}
		}
		return ($values[0] <=> $values[1]);
	} elsif ($lang_cmp) {
#		warn "lang cmp";
		return (lc($langs[0]) cmp lc($langs[1])) if (lc($langs[0]) ne lc($langs[1]));
		my $av	= $values[0];
		my $bv	= $values[1];
		return ($values[0] cmp $values[1]);
	} else {
#		warn "plain cmp";
		if (RDF::Query->_isa_known_datatype($types[0]) xor RDF::Query->_isa_known_datatype($types[1])) {
			if ($types[0] eq $types[1] and $values[0] eq $values[1]) {
				return 0;
			} else {
				throw RDF::Query::Error::FilterEvaluationError ( -text => 'Cannot compare values of unknown types' );
			}
		}
		if (defined($types[0]) or defined($types[1])) {
			no warnings 'uninitialized';
			if ($types[0] ne $types[1]) {
				throw RDF::Query::Error::FilterEvaluationError ( -text => 'Cannot compare values of unknown types' );
			}
		}
#		warn "plain cmp";
		return ($values[0] cmp $values[1]);
	}
}

=begin private

=item C<is_numeric_type ( $type )>

Returns true if the specified C<$type> URI represents a numeric type.
This includes XSD numeric, double and integer types.
	
=end private

=cut

sub is_numeric_type {
	my $type	= shift || '';
	return ($type =~ m<^http://www.w3.org/2001/XMLSchema#(integer|decimal|float|double|numeric|non(Positive|Negative)Integer|(positive|negative)Integer|long|int|short|byte|unsigned(Long|Int|Short|Byte))>) ? 1 : 0;
}

=begin private

=item C<sort_rows ( $nodes, $parsed )>

Called by C<execute> to handle result forms including:
	* Sorting results
	* Distinct results
	* Limiting result count
	* Offset in result set
	
=end private

=cut

sub sort_rows {
	my $self	= shift;
	my $nodes	= shift;
	my $parsed	= shift;
	my $bridge	= $self->bridge;
	my $args		= $parsed->{options} || {};
	my $limit		= $args->{'limit'};
	my $unique		= $args->{'distinct'};
	my $orderby		= $args->{'orderby'};
	my $offset		= $args->{'offset'} || 0;
	my @variables	= $self->variables( $parsed );
	my %colmap		= map { $variables[$_] => $_ } (0 .. $#variables);
	
	if ($unique or $orderby or $offset or $limit) {
		_debug( 'sort_rows column map: ' . Dumper(\%colmap) ) if ($debug);
	}
	
	Carp::confess unless ($nodes);	# XXXassert
	
	if ($unique) {
		my %seen;
		my $old	= $nodes;
		$nodes	= sgrep {
			my $row	= $_;
			no warnings 'uninitialized';
			my $key	= join($;, map {$bridge->as_string( $_ )} map { $row->{$_} } @variables);
			return (not $seen{ $key }++);
		} $nodes;
		$nodes->_args->{distinct}++;
	}
	
	if ($orderby) {
		my $cols		= $args->{'orderby'};
		
		my ($req_sort, $actual_sort);
		eval {
			$req_sort	= join(',', map { $_->[1]->name => $_->[0] } @$cols);
			$actual_sort	= join(',', $nodes->sorted_by());
			if ($debug) {
				warn "stream is sorted by $actual_sort\n";
				warn "trying to sort by $req_sort\n";
			}
		};
		
		if (not($@) and substr($actual_sort, 0, length($req_sort)) eq $req_sort) {
			warn "Already sorted. Ignoring." if ($debug);
		} else {
	#		warn Dumper($data);
			my ($dir, $data)	= @{ $cols->[0] };
			if ($dir ne 'ASC' and $dir ne 'DESC') {
				warn "Direction of sort not recognized: $dir";
				$dir	= 'ASC';
			}
			
			my $col				= $data;
			my $colmap_value	= $colmap{$col};
			_debug( "ordering by $col" ) if ($debug);
			
			my @nodes;
			while (my $node = $nodes->()) {
				_debug( "node for sorting: " . Dumper($node) ) if ($debug);
				push(@nodes, $node);
			}
			
			no warnings 'numeric';
			@nodes	= map {
						my $node	= $_;
						Carp::cluck if (reftype($node) eq 'ARRAY');
						my %data	= %$node;
	#					my %data	= map { $_ => $node->[ $colmap{$_} ] } (keys %colmap);
	#					warn "data: " . Dumper(\%data, $data);
						my $result	= $self->check_constraints( \%data, $data, bridge => $bridge );
						my $value	= $self->get_value( $result, bridge => $bridge );
						[ $node, $value ]
					} @nodes;
			
			use sort 'stable';
			@nodes	= sort {
						my $val	= eval { ncmp($a->[1],$b->[1]) } || 0;
					} @nodes;
			@nodes	= reverse @nodes if ($dir eq 'DESC');
			
			@nodes	= map { $_->[0] } @nodes;
	
	
			my $type	= $nodes->type;
			my $names	= [$nodes->binding_names];
			my $args	= $nodes->_args;
			my %sorting	= (sorted_by => [$col, $dir]);
			$nodes		= RDF::Trine::Iterator::Bindings->new( sub { shift(@nodes) }, $names, %$args, %sorting );
		}
	}
	
	if ($offset) {
		$nodes->() while ($offset--);
	}
	
	if (defined($limit)) {
		$nodes	= sgrep { if ($limit > 0) { $limit--; 1 } else { 0 } } $nodes;
	}
	
	return $nodes;
}

=begin private

=item C<parse_url ( $url, $named )>

Retrieve a remote file by URL, and parse RDF into the RDF store.
If $named is TRUE, associate all parsed triples with a named graph.

=end private

=cut
sub parse_url {
	my $self	= shift;
	my $url		= shift;
	my $named	= shift;
	my $bridge	= $self->bridge;
	
	$bridge->add_uri( $url, $named );
}

=begin private

=item C<variables ()>

Returns a list of the ordered variables the query is selecting.
	
=end private

=cut

sub variables {
	my $self	= shift;
	my $parsed	= shift || $self->parsed;
	my @vars	= map { $_->name } @{ $parsed->{'variables'} };
	return @vars;
}

# =begin private
# 
# =item C<all_variables ()>
# 
# Returns a list of all variables referenced in the query.
# 	
# =end private
# 
# =cut
# 
# sub all_variables {
# 	my $self	= shift;
# 	my $parsed	= $self->parsed;
# 	my @vars	= map { $_->[1] } @{ $self->{'known_variables'} };
# 	return @vars;
# }


=item C<parsed ()>

Returns the parse tree.

=cut

sub parsed {
	my $self	= shift;
	if (@_) {
		$self->{parsed}	= shift;
	}
	return $self->{parsed};
}

=item C<bridge ()>

Returns the model bridge of the default graph.

=cut

sub bridge {
	Carp::confess if ($::NO_BRIDGE);
	my $self	= shift;
	if (@_) {
		$self->{bridge}	= shift;
	}
	my $bridge	= $self->{bridge};
	unless (defined $bridge) {
		$bridge	= $self->get_bridge();
	}
	
	return $bridge;
}


=item C<< useragent >>

Returns the LWP::UserAgent object used for retrieving web content.

=cut

sub useragent {
	my $self	= shift;
	return $self->{useragent};
}


=item C<error ()>

Returns the last error the parser experienced.

=cut

sub error {
	my $self	= shift;
	if (blessed($self)) {
		return $self->{error};
	} else {
		our $_ERROR;
		return $_ERROR;
	}
}

=begin private

=item C<set_error ( $error )>

Sets the object's error variable.

=end private

=cut

sub set_error {
	my $self	= shift;
	my $error	= shift;
	if (blessed($self)) {
		$self->{error}	= $error;
	}
	our $_ERROR	= $error;
}

=begin private

=item C<clear_error ()>

Clears the object's error variable.

=end private

=cut

sub clear_error {
	my $self	= shift;
	if (blessed($self)) {
		$self->{error}	= undef;
	}
	our $_ERROR;
	undef $_ERROR;
}


=begin private

=item C<_debug_closure ( $code )>

Debugging function to print out a deparsed (textual) version of a closure.
	
=end private

=cut

sub _debug_closure {
	return unless ($debug > 1);
	my $closure	= shift;
	require B::Deparse;
	my $deparse	= B::Deparse->new("-p", "-sC");
	my $body	= $deparse->coderef2text($closure);
	warn "--- --- CLOSURE --- ---\n";
	Carp::cluck $body;
}

=begin private

=item C<_debug ( $message, $level, $trace )>

Debugging function to print out C<$message> at or above the specified debugging
C<$level>, with an optional stack C<$trace>.
	
=end private

=cut

sub _debug {
	my $mesg	= shift;
	my $level	= shift	|| 1;
	my $trace	= shift || 0;
	my ($package, $filename, $line, $sub, $hasargs, $wantarray, $evaltext, $is_require, $hints, $bitmask)	= caller(1);
	
	$sub		=~ s/^.*://;
	chomp($mesg);
	my $output	= join(' ', $mesg, 'at', $filename, $line); # . "\n";
	if ($debug >= $level) {
		carp $output;
		if ($trace) {
			unless ($filename =~ m/Redland/) {
				warn Carp::longmess();
			}
		}
	}
}


1;

__END__

=back

=head1 Defined Hooks

=over 4

=item http://kasei.us/code/rdf-query/hooks/post-create-model

Called after loading all external files to a temporary model in queries that
use FROM and FROM NAMED.

Args: ( $query, $bridge )

C<$query> is the RDF::Query object.
C<$bridge> is the model bridge (RDF::Query::Model::*) object.

=back

=head1 Supported Built-in Operators and Functions

=over 4

=item * REGEX, BOUND, ISURI, ISBLANK, ISLITERAL

=item * Data-typed literals: DATATYPE(string)

=item * Language-typed literals: LANG(string), LANGMATCHES(string, lang)

=item * Casting functions: xsd:dateTime, xsd:string

=item * dateTime-equal, dateTime-greater-than

=back

=head1 TODO

=over 4

=item * Built-in Operators and Functions

L<http://www.w3.org/TR/rdf-sparql-query/#StandardOperations>

Casting functions: xsd:{boolean,double,float,decimal,integer}, rdf:{URIRef,Literal}, STR

XPath functions: numeric-equal, numeric-less-than, numeric-greater-than, numeric-multiply, numeric-divide, numeric-add, numeric-subtract, not, matches

SPARQL operators: sop:RDFterm-equal, sop:bound, sop:isURI, sop:isBlank, sop:isLiteral, sop:str, sop:lang, sop:datatype, sop:logical-or, sop:logical-and

=back

=head1 AUTHOR

 Gregory Todd Williams <greg@evilfunhouse.com>

=cut<|MERGE_RESOLUTION|>--- conflicted
+++ resolved
@@ -219,11 +219,7 @@
 	my $model	= shift;
 	my %args	= @_;
 	
-<<<<<<< HEAD
-	$self->{_query_cache}	= {};	# a new scratch hash for each execution
-=======
 	$self->{_query_cache}	= {};	# a new scratch hash for each execution.
->>>>>>> 5f1ad58c
 	
 	local($::NO_BRIDGE)	= 0;
 	$self->{parsed}	= dclone( $self->{parsed_orig} );
