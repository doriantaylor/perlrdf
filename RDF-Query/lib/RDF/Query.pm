# RDF::Query
# -------------
# $Revision: 306 $
# $Date: 2007-12-12 21:26:57 -0500 (Wed, 12 Dec 2007) $
# -----------------------------------------------------------------------------

=head1 NAME

RDF::Query - An RDF query implementation of SPARQL/RDQL in Perl for use with RDF::Redland and RDF::Core.

=head1 VERSION

This document describes RDF::Query version 2.000_05, released 9 March 2008.

=head1 SYNOPSIS

 my $query = new RDF::Query ( $rdql, undef, undef, 'rdql' );
 my @rows = $query->execute( $model );
 
 my $query = new RDF::Query ( $sparql );
 my $iterator = $query->execute( $model );
 while (my $row = $iterator->next) {
   print $row->{ var }->as_string;
 }

=head1 DESCRIPTION

RDF::Query allows RDQL and SPARQL queries to be run against an RDF model, returning rows
of matching results.

See L<http://www.w3.org/TR/rdf-sparql-query/> for more information on SPARQL.

See L<http://www.w3.org/Submission/2004/SUBM-RDQL-20040109/> for more information on RDQL.

=head1 CHANGES IN VERSION 2.000

There are many changes in the code between the 1.x and 2.x releases. Most of these
changes will only affect queries that should have raised errors in the first place
(SPARQL parsing, queries that use undefined namespaces, etc.). Beyond these changes,
however, there are some significant API changes that will affect all users:

=over 4

=item Use of RDF::Trine objects

All nodes and statements returned by RDF::Query are now RDF::Trine objects
(more specifically, RDF::Trine::Node and RDF::Trine::Statement objects). This
differes from RDF::Query 1.x where nodes and statements were of the same type
as the underlying model (Redland nodes from a Redland model and RDF::Core nodes
from an RDF::Core model).

In the past, it was possible to execute a query and not know what type of nodes
were going to be returned, leading to overly verbose code that required examining
all nodes and statements with the bridge object. This new API brings consistency
to both the execution model and client code, greatly simplifying interaction
with query results.

=item Binding Result Values

Binding result values returned by calling C<< $iterator->next >> are now HASH
references (instead of ARRAY references), keyed by variable name. Where prior
code might use this code (modulo model definition and namespace declarations):

  my $sparql = 'SELECT ?name ?homepage WHERE { [ foaf:name ?name ; foaf:homepage ?homepage ] }';
  my $query = RDF::Query->new( $sparql );
  my $iterator = $query->execute( $model );
  while (my $row = $iterator->()) {
    my ($name, $homepage) = @$row;
    # ...
  }

New code using RDF::Query 2.000 and later should instead use:

  my $sparql = 'SELECT ?name ?homepage WHERE { [ foaf:name ?name ; foaf:homepage ?homepage ] }';
  my $query = RDF::Query->new( $sparql );
  my $iterator = $query->execute( $model );
  while (my $row = $iterator->next) {
    my $name = $row->{ name };
    my $homepage = $row->{ homepage };
    # ...
  }

(Also notice the new method calling syntax for retrieving rows.)

=back

=cut

package RDF::Query;

use strict;
use warnings;
no warnings 'redefine';
use Carp qw(carp croak confess);

use Data::Dumper;
use LWP::UserAgent;
use I18N::LangTags;
use Storable qw(dclone);
use List::Util qw(first);
use List::MoreUtils qw(uniq);
use Scalar::Util qw(blessed reftype looks_like_number);
use DateTime::Format::W3CDTF;
use RDF::Trine::Iterator qw(sgrep smap swatch);

<<<<<<< HEAD
require RDF::Query::Functions;	# (needs to happen at runtime because some of the functions rely on RDF::Query being fully loaded (to call add_hook(), for example))
								# all the built-in functions including:
=======
require RDF::Query::Functions;	# all the built-in functions including:
>>>>>>> 73d1d404
								#     datatype casting, language ops, logical ops,
								#     numeric ops, datetime ops, and node type testing
								# also, custom functions including:
								#     jena:sha1sum, jena:now, jena:langeq, jena:listMember
								#     ldodds:Distance, kasei:warn
<<<<<<< HEAD
=======
use RDF::Query::Expression;
>>>>>>> 73d1d404
use RDF::Query::Algebra;
use RDF::Query::Node;
use RDF::Query::Parser::RDQL;
use RDF::Query::Parser::SPARQL;
use RDF::Query::Parser::SPARQLP;	# local extensions to SPARQL
use RDF::Query::Compiler::SQL;
use RDF::Query::Error qw(:try);

######################################################################

our ($REVISION, $VERSION, $debug, $js_debug, $DEFAULT_PARSER);
use constant DEBUG	=> 0;
BEGIN {
	$debug			= DEBUG;
	$js_debug		= 0;
	$REVISION		= do { my $REV = (qw$Revision: 306 $)[1]; sprintf("%0.3f", 1 + ($REV/1000)) };
	$VERSION		= '2.000_05';
	$DEFAULT_PARSER	= 'sparql';
}


######################################################################

=head1 METHODS

=over 4

=item C<new ( $query, $baseuri, $languri, $lang )>

Returns a new RDF::Query object for the specified C<$query>.
The query language defaults to SPARQL, but may be set specifically by
specifying either C<$languri> or C<$lang>, whose acceptable values are:

  $lang: 'rdql', 'sparql', 'tsparql', or 'sparqlp'

  $languri: 'http://www.w3.org/TR/rdf-sparql-query/', or 'http://jena.hpl.hp.com/2003/07/query/RDQL'

=cut
sub new {
	my $class	= shift;
	my ($query, $baseuri, $languri, $lang, %options)	= @_;
	$class->clear_error;
	
	my $f	= DateTime::Format::W3CDTF->new;
	no warnings 'uninitialized';
	
	my %names	= (
					rdql	=> 'RDF::Query::Parser::RDQL',
					sparql	=> 'RDF::Query::Parser::SPARQL',
					tsparql	=> 'RDF::Query::Parser::SPARQLP',
					sparqlp	=> 'RDF::Query::Parser::SPARQLP',
				);
	my %uris	= (
					'http://jena.hpl.hp.com/2003/07/query/RDQL'	=> 'RDF::Query::Parser::RDQL',
					'http://www.w3.org/TR/rdf-sparql-query/'	=> 'RDF::Query::Parser::SPARQL',
				);
	
	if ($baseuri and not blessed($baseuri)) {
		$baseuri	= RDF::Query::Node::Resource->new( $baseuri );
	}
	
	my $pclass	= $names{ $lang } || $uris{ $languri } || $names{ $DEFAULT_PARSER };
	my $parser	= $pclass->new();
	my $parsed	= $parser->parse( $query, $baseuri );
	
	my $ua		= LWP::UserAgent->new( agent => "RDF::Query/${VERSION}" );
	$ua->default_headers->push_header( 'Accept' => "application/sparql-results+xml;q=0.9,application/rdf+xml;q=0.5,text/turtle;q=0.7,text/xml" );
	my $self 	= bless( {
					base			=> $baseuri,
					dateparser		=> $f,
					parser			=> $parser,
					parsed			=> $parsed,
					parsed_orig		=> $parsed,
					useragent		=> $ua,
				}, $class );
	unless ($parsed->{'triples'}) {
		$class->set_error( $parser->error );
		warn $parser->error if ($debug);
		return;
	}
	
	if ($options{net_filters}) {
		require JavaScript;
		$self->{options}{net_filters}++;
	}
	if ($options{trusted_keys}) {
		require Crypt::GPG;
		$self->{options}{trusted_keys}	= $options{trusted_keys};
	}
	if ($options{gpg}) {
		$self->{_gpg_obj}	= delete $options{gpg};
	}
	if (defined $options{keyring}) {
		$self->{options}{keyring}	= $options{keyring};
	}
	if (defined $options{secretkey}) {
		$self->{options}{secretkey}	= $options{secretkey};
	}
	
	# add rdf as a default namespace to RDQL queries
	if ($pclass eq 'RDF::Query::Parser::RDQL') {
		$self->{parsed}{namespaces}{rdf}	= 'http://www.w3.org/1999/02/22-rdf-syntax-ns#';
	}
	return $self;
}

=item C<get ( $model )>

Executes the query using the specified model, and returns the first matching row as a LIST of values.

=cut

sub get {
	my $self	= shift;
	my $stream	= $self->execute( @_ );
	my $row		= $stream->next;
	if (ref($row)) {
		return @{ $row }{ $self->variables };
	} else {
		return undef;
	}
}

=item C<execute ( $model, %args )>

Executes the query using the specified model. If called in a list
context, returns an array of rows, otherwise returns an iterator.

=cut

sub execute {
	my $self	= shift;
	my $model	= shift;
	my %args	= @_;
	warn "executing query with model $model" if ($debug);
	
	$self->{_query_cache}	= {};	# a new scratch hash for each execution.
	
	$self->{parsed}	= dclone( $self->{parsed_orig} );
	my $parsed	= $self->{parsed};
	
	my $stream;
	$self->{model}		= $model;
	
	my %bound	= ($args{ 'bind' }) ? %{ $args{ 'bind' } } : ();
	my $bridge	= $self->{bridge} || $self->get_bridge( $model, %args );
	if ($bridge) {
		$self->bridge( $bridge );
	} else {
		throw RDF::Query::Error::ModelError ( -text => "Could not create a model object." );
	}
	
	warn "got bridge $bridge" if ($debug);
	
	$self->load_data();
	my ($pattern, $cpattern)	= $self->fixup();
	$bridge		= $self->bridge();	# reload the bridge object, because fixup might have changed it.
	my @vars	= $self->variables( $parsed );
	
	my @funcs	= $pattern->referenced_functions;
	foreach my $f (@funcs) {
		$self->run_hook( 'http://kasei.us/code/rdf-query/hooks/function_init', $f );
	}
	
	# RUN THE QUERY!

	warn "executing the graph pattern" if ($debug);
	
	my $options	= $parsed->{options} || {};		
	$stream		= $pattern->execute( $self, $bridge, \%bound, undef, %$options );

	_debug( "got stream: $stream" ) if ($debug);
	warn "performing sort, unique, and slicing" if ($debug);
	my $sorted		= $self->sort_rows( $stream, $parsed );
	
	warn "performing projection" if ($debug);
	my $projected	= $sorted->project( @vars );
	$stream			= $projected;
#	$stream->bridge( $bridge );

	if ($parsed->{'method'} eq 'DESCRIBE') {
		$stream	= $self->describe( $stream );
	} elsif ($parsed->{'method'} eq 'CONSTRUCT') {
		$stream	= $self->construct( $stream, $cpattern, $parsed );
	} elsif ($parsed->{'method'} eq 'ASK') {
		$stream	= $self->ask( $stream );
	}
	
	warn "going to call post-execute hook" if ($debug);
	$self->run_hook( 'http://kasei.us/code/rdf-query/hooks/post-execute', $bridge, $stream );
	
	if (wantarray) {
		return $stream->get_all();
	} else {
		return $stream;
	}
}

=item C<< execute_with_named_graphs ( $model, @uris ) >>

Executes the query using the specified model, loading the contents of the
specified C<@uris> into named graphs immediately prior to matching the query.
Otherwise, acts just like C<< execute >>.

=cut

sub execute_with_named_graphs {
	my $self		= shift;
	my $model		= shift;
	
	$self->{model}	= $model;
	my $bridge		= $self->get_bridge( $model );
	if ($bridge) {
		$self->bridge( $bridge );
	} else {
		throw RDF::Query::Error::ModelError ( -text => "Could not create a model object." );
	}
	
	foreach my $gdata (@_) {
		warn "-> adding graph data " . $gdata->uri_value if ($debug);
		$self->parse_url( $gdata->uri_value, 1 );
	}
	
	return $self->execute( $model );
}

=begin private

=item C<describe ( $stream )>

Takes a stream of matching statements and constructs a DESCRIBE graph.

=end private

=cut

sub describe {
	my $self	= shift;
	my $stream	= shift;
	my $bridge	= $self->bridge;
	my @nodes;
	my %seen;
	while (my $row = $stream->next) {
		foreach my $node (values %$row) {
			push(@nodes, $node) unless ($seen{ $bridge->as_string( $node ) }++);
		}
	}
	
	my @streams;
	$self->{'describe_nodes'}	= [];
	foreach my $node (@nodes) {
		push(@{ $self->{'describe_nodes'} }, $node);
		push(@streams, $bridge->get_statements( $node, undef, undef ));
		push(@streams, $bridge->get_statements( undef, undef, $node ));
	}
	
	my $ret	= sub {
		while (@streams) {
			my $val	= $streams[0]->next;
			if (defined $val) {
				return $val;
			} else {
				shift(@streams);
				return undef if (not @streams);
			}
		}
	};
	return RDF::Trine::Iterator::Graph->new( $ret, bridge => $bridge );
}

=begin private

=item C<construct ( $stream )>

Takes a stream of matching statements and constructs a result graph matching the
uery's CONSTRUCT graph patterns.

=end private

=cut

sub construct {
	my $self		= shift;
	my $stream		= shift;
	my $ctriples	= shift;
	my $parsed		= shift;
	my $bridge		= $self->bridge;
	my @streams;
	
	my %seen;
	my %variable_map;
	foreach my $var_count (0 .. $#{ $parsed->{'variables'} }) {
		$variable_map{ $parsed->{'variables'}[ $var_count ]->name }	= $var_count;
	}
	
	while (my $row = $stream->next) {
		my %blank_map;
		my @triples;	# XXX move @triples out of the while block, and only push one stream below (just before the continue{})
		TRIPLE: foreach my $triple ($ctriples->patterns) {
			my @triple	= $triple->nodes;
			for my $i (0 .. 2) {
				if (blessed($triple[$i]) and $triple[$i]->isa('RDF::Query::Node')) {
					if ($triple[$i]->isa('RDF::Query::Node::Variable')) {
						my $name	= $triple[$i]->name;
						$triple[$i]	= $row->{ $name };
					} elsif ($triple[$i]->isa('RDF::Query::Node::Blank')) {
						my $id	= $triple[$i]->blank_identifier;
						unless (exists($blank_map{ $id })) {
							$blank_map{ $id }	= $self->bridge->new_blank();
						}
						$triple[$i]	= $blank_map{ $id };
					}
				}
			}
			
			my $ok	= 1;
			foreach (@triple) {
				if (not blessed($_)) {
					$ok	= 0;
					# next TRIPLE;
				}
			}
			next unless ($ok); # (replaces 'next TRIPLE' inside the foreach above)
			
			my $st	= $bridge->new_statement( @triple );
			push(@triples, $st);
		}
		push(@streams, RDF::Trine::Iterator::Graph->new( sub { shift(@triples) } ));
	}
	
	
	my $ret	= sub {
		while (@streams) {
			my $val	= $streams[0]->next;
			if (defined $val) {
				return $val;
			} else {
				shift(@streams);
				return undef if (not @streams);
			}
		}
		return undef;
	};
	return RDF::Trine::Iterator::Graph->new( $ret, bridge => $bridge );
}

=begin private

=item C<ask ( $stream )>

Takes a stream of matching statements and returns a boolean query result stream.

=end private

=cut

sub ask {
	my $self	= shift;
	my $stream	= shift;
	my $value	= $stream->next;
	my $bool	= ($value) ? 1 : 0;
	return RDF::Trine::Iterator::Boolean->new( [ $bool ], bridge => $self->bridge );
}

######################################################################

=item C<< aggregate ( \@groupby, $alias => [ $op, $col ] ) >>

=cut

sub aggregate {
	my $self	= shift;
	my $groupby	= shift;
	my %aggs	= @_;
	my $pattern	= $self->pattern;
	my $agg		= RDF::Query::Algebra::Aggregate->new( $pattern, $groupby, %aggs );
	$self->{parsed}{triples}	= [ $agg ];
	$self->{parsed}{'variables'}	= [ map { RDF::Query::Node::Variable->new( $_ ) } (@$groupby, keys %aggs) ];
}

=item C<< pattern >>

Returns the RDF::Query::Algebra::GroupGraphPattern algebra pattern for this query.

=cut

sub pattern {
	my $self	= shift;
	my $parsed	= $self->parsed;
	my @triples	= @{ $parsed->{triples} };
	if (scalar(@triples) == 1 and ($triples[0]->isa('RDF::Query::Algebra::GroupGraphPattern') or $triples[0]->isa('RDF::Query::Algebra::Filter'))) {
		my $ggp		= $triples[0];
		return $ggp;
	} else {
		return RDF::Query::Algebra::GroupGraphPattern->new( @triples );
	}
}

=item C<< construct_pattern >>

Returns the RDF::Query::Algebra::GroupGraphPattern algebra pattern for this query's CONSTRUCT block.

=cut

sub construct_pattern {
	my $self	= shift;
	my $parsed	= $self->parsed;
	my @triples	= @{ $parsed->{construct_triples} };
	my $ggp		= RDF::Query::Algebra::GroupGraphPattern->new( @triples );
	return $ggp;
}

=item C<< as_sparql >>

Returns the query as a string in the SPARQL syntax.

=cut

sub as_sparql {
	my $self	= shift;
	my $parsed	= $self->parsed;
	
	my $context	= { namespaces => $self->{parsed}{namespaces} };
	my $method	= $parsed->{method};
	my @vars	= map { $_->as_sparql( $context, '' ) } @{ $parsed->{ variables } };
	my $vars	= join(' ', @vars);
	my $ggp		= $self->pattern;
	
	{
		my $pvars	= join(' ', sort $ggp->referenced_variables);
		my $svars	= join(' ', sort map { $_->name } @{ $parsed->{ variables } });
		if ($pvars eq $svars) {
			$vars	= '*';
		}
	}
	
	my @ns		= map { "PREFIX $_: <$parsed->{namespaces}{$_}>" } (sort keys %{ $parsed->{namespaces} });
	my @mod;
	if (my $ob = $parsed->{options}{orderby}) {
		push(@mod, 'ORDER BY ' . join(' ', map {
					my ($dir,$v) = @$_;
					($dir eq 'ASC')
						? $v->as_sparql( $context, '' )
						: "${dir}" . $v->as_sparql( $context, '' );
				} @$ob));
	}
	if (my $l = $parsed->{options}{limit}) {
		push(@mod, "LIMIT $l");
	}
	if (my $o = $parsed->{options}{offset}) {
		push(@mod, "OFFSET $o");
	}
	my $mod	= join("\n", @mod);
	
	my $methoddata;
	if ($method eq 'SELECT') {
		my $dist	= ($parsed->{options}{distinct}) ? 'DISTINCT ' : '';
		$methoddata	= sprintf("%s %s%s\nWHERE", $method, $dist, $vars);
	} elsif ($method eq 'ASK') {
		$methoddata	= $method;
	} elsif ($method eq 'CONSTRUCT') {
		my $ctriples	= $parsed->{construct_triples};
		my $ggp			= RDF::Query::Algebra::GroupGraphPattern->new( @$ctriples );
		$methoddata		= sprintf("%s %s\nWHERE", $method, $ggp->as_sparql( $context, '' ));
	} elsif ($method eq 'DESCRIBE') {
		my $ctriples	= $parsed->{construct_triples};
		my $ggp			= RDF::Query::Algebra::GroupGraphPattern->new( @$ctriples );
		$methoddata		= sprintf("%s %s\nWHERE", $method, $vars);
	}
	
	my $sparql	= sprintf(
		"%s\n%s %s\n%s",
		join("\n", @ns),
		$methoddata,
		$ggp->as_sparql( $context, '' ),
		$mod,
	);
	
	chomp($sparql);
	return $sparql;
}

=item C<< sse >>

Returns the query as a string in the SSE syntax.

=cut

sub sse {
	my $self	= shift;
	my $parsed	= $self->parsed;
	
	my $ggp		= $self->pattern;
	my $context	= { namespaces => $self->{parsed}{namespaces} };
	my $sse	= $ggp->sse( $context, '' );
	
	chomp($sse);
	return $sse;
}

=begin private

=item C<supports ( $model, $feature )>

Returns a boolean value representing the support of $feature for the given model.

=end private

=cut

sub supports {
	my $self	= shift;
	my $model	= shift;
	my $bridge	= $self->get_bridge( $model );
	return $bridge->supports( @_ );
}

=begin private

=item C<loadable_bridge_class ()>

Returns the class name of a model backend that is present and loadable on the system.

=end private

=cut

sub loadable_bridge_class {
	my $self	= shift;
	
	if (not $ENV{RDFQUERY_NO_RDFTRINE}) {
		eval "use RDF::Query::Model::RDFTrine;";
		if (RDF::Query::Model::RDFTrine->can('new')) {
			return 'RDF::Query::Model::RDFTrine';
		} else {
			warn "RDF::Query::Model::RDFTrine didn't load cleanly" if ($debug);
		}
	} else { warn "RDF::Trine supressed" if ($debug and not $ENV{RDFQUERY_SILENT}) }
	
	if (not $ENV{RDFQUERY_NO_REDLAND}) {
		eval "use RDF::Query::Model::Redland;";
		if (RDF::Query::Model::Redland->can('new')) {
			return 'RDF::Query::Model::Redland';
		} else {
			warn "RDF::Query::Model::Redland didn't load cleanly" if ($debug);
		}
	} else { warn "RDF::Redland supressed" if ($debug and not $ENV{RDFQUERY_SILENT}) }
	
	if (not $ENV{RDFQUERY_NO_RDFCORE}) {
		eval "use RDF::Query::Model::RDFCore;";
		if (RDF::Query::Model::RDFCore->can('new')) {
			return 'RDF::Query::Model::RDFCore';
		} else {
			warn "RDF::Query::Model::RDFCore didn't load cleanly" if ($debug);
		}
	} else { warn "RDF::Core supressed" if ($debug and not $ENV{RDFQUERY_SILENT}) }
	
	return undef;
}

=begin private

=item C<new_bridge ()>

Returns a new bridge object representing a new, empty model.

=end private

=cut

sub new_bridge {
	my $self	= shift;
	
	my $bridge_class	= $self->loadable_bridge_class;
	if ($bridge_class) {
		return $bridge_class->new();
	} else {
		return undef;
	}
}

=begin private

=item C<get_bridge ( $model )>

Returns a bridge object for the specified model object.

=end private

=cut

sub get_bridge {
	my $self	= shift;
	my $model	= shift;
	my %args	= @_;
	
	my $parsed	= ref($self) ? $self->{parsed} : undef;
	
	my $bridge;
	if (not $model) {
		$bridge	= $self->new_bridge();
	} elsif (blessed($model) and ($model->isa('RDF::Trine::Model'))) {
		require RDF::Query::Model::RDFTrine;
		$bridge	= RDF::Query::Model::RDFTrine->new( $model, parsed => $parsed );
	} elsif (blessed($model) and $model->isa('RDF::Redland::Model')) {
		require RDF::Query::Model::Redland;
		$bridge	= RDF::Query::Model::Redland->new( $model, parsed => $parsed );
	} elsif (blessed($model) and $model->isa('RDF::Core::Model')) {
		require RDF::Query::Model::RDFCore;
		$bridge	= RDF::Query::Model::RDFCore->new( $model, parsed => $parsed );
	} else {
		require Data::Dumper;
		Carp::confess "unknown model type: " . Data::Dumper::Dumper($model);
	}
	
	return $bridge;
}

=begin private

=item C<< load_data >>

Loads any external data required by this query (FROM and FROM NAMED clauses).

=end private

=cut

sub load_data {
	my $self	= shift;
	my $bridge	= $self->bridge;
	my $parsed	= $self->{parsed};
	
	## LOAD ANY EXTERNAL RDF FILES
	my $sources	= $parsed->{'sources'};
	if (ref($sources) and reftype($sources) eq 'ARRAY') {
		my $need_new_bridge	= 1;
		my $named_query	= 0;
		
		# put non-named sources first, because they will cause a new bridge to be
		# constructed. subsequent named data will then be loaded into the correct
		# bridge object.
		my @sources	= sort { @$a == 2 } @$sources;
		
		foreach my $source (@sources) {
			my $named_source	= (2 == @{$source} and $source->[1] eq 'NAMED');
			if ((not $named_source) and $need_new_bridge) {
				# query uses FROM <..> clauses, so create a new bridge so we don't add the statements to a persistent default graph
				$bridge				= $self->new_bridge();
				$self->bridge( $bridge );
				$need_new_bridge	= 0;
			}
			
			my $uri	= $source->[0]->uri_value;
			$self->parse_url( $uri, $named_source );
		}
		$self->run_hook( 'http://kasei.us/code/rdf-query/hooks/post-create-model', $bridge );
	}
}


=begin private

=item C<fixup ()>

Does last-minute fix-up on the parse tree. This involves:

	* Loading any external files into the model.
	* Converting URIs and strings to model-specific objects.
	* Fixing variable list in the case of 'SELECT *' queries.

=end private

=cut

sub fixup {
	my $self	= shift;
	my $pattern	= $self->pattern;
	my $bridge	= $self->bridge;
	my $parsed	= $self->parsed;
	my $base	= $parsed->{base};
	my $namespaces	= $parsed->{namespaces};
# 	if ($base) {
# 		foreach my $ns (keys %$namespaces) {
# 			warn $namespaces->{ $ns };
# 		}
# 	}
	my $native	= $pattern->fixup( $bridge, $base, $namespaces );
	$self->{known_variables}	= map { RDF::Query::Node::Variable->new($_) } $pattern->referenced_variables;
#	$parsed->{'method'}	||= 'SELECT';
	
	## CONSTRUCT HAS IMPLICIT VARIABLES
	if ($parsed->{'method'} eq 'CONSTRUCT') {
		my @vars	= map { RDF::Query::Node::Variable->new($_) } $pattern->referenced_variables;
		$parsed->{'variables'}	= \@vars;
		my $cnative	= $self->construct_pattern->fixup( $bridge, $base, $namespaces );
		return ($native, $cnative);
	} else {
		return ($native, undef);
	}
	
	return $native;
}


sub _true {
	my $self	= shift;
	my $bridge	= shift || $self->bridge;
	return RDF::Query::Node::Literal->new('true', undef, 'http://www.w3.org/2001/XMLSchema#boolean');
}

sub _false {
	my $self	= shift;
	my $bridge	= shift || $self->bridge;
	return RDF::Query::Node::Literal->new('false', undef, 'http://www.w3.org/2001/XMLSchema#boolean');
}


=item C<add_function ( $uri, $function )>

Associates the custom function C<$function> (a CODE reference) with the
specified URI, allowing the function to be called by query FILTERs.

=cut

sub add_function {
	my $self	= shift;
	my $uri		= shift;
	my $code	= shift;
	if (ref($self)) {
		$self->{'functions'}{$uri}	= $code;
	} else {
		our %functions;
		$RDF::Query::functions{ $uri }	= $code;
	}
}


=begin private

=item C<get_function ( $uri, %args )>

If C<$uri> is associated with a query function, returns a CODE reference
to the function. Otherwise returns C<undef>.

=end private

=cut

sub get_function {
	my $self	= shift;
	my $uri		= shift;
	my %args	= @_;
	warn "trying to get function from $uri" if ($debug);
	
	if (blessed($uri) and $uri->isa('RDF::Query::Node::Resource')) {
		$uri	= $uri->uri_value;
	}
	
	my $func;
	if (ref($self)) {
		$func	= $self->{'functions'}{$uri} || $RDF::Query::functions{ $uri };
	} else {
		$func	= $RDF::Query::functions{ $uri };
	}
	
	if ($func) {
		return $func;
	} elsif ($self->{options}{net_filters}) {
		return $self->net_filter_function( $uri, %args );
	}
	return;
}


=begin private

=item C<< call_function ( $bridge, $bound, $uri, @args ) >>

If C<$uri> is associated with a query function, calls the function with the supplied arguments.

=end private

=cut

sub call_function {
	my $self	= shift;
	my $bridge	= shift;
	my $bound	= shift;
	my $uri		= shift;
	warn "trying to get function from $uri" if ($debug);
	
	my $filter			= RDF::Query::Expression::Function->new( $uri, @_ );
	return $filter->evaluate( $self, $bridge, $bound );
}


=item C<< net_filter_function ( $uri ) >>

Takes a URI specifying the location of a javascript implementation.
Returns a code reference implementing the javascript function.

If the 'trusted_keys' option is set, a GPG signature at ${uri}.asc is
retrieved and verified against the arrayref of trusted key fingerprints.
A code reference is returned only if a trusted signature is found.

=cut

sub net_filter_function {
	my $self	= shift;
	my $uri		= shift;
	my %args	= @_;
	warn "fetching $uri\n" if ($debug);
	
	my $bridge	= $self->new_bridge();
	$bridge->add_uri( $uri );
	
	my $subj	= $bridge->new_resource( $uri );
	
	my $func	= do {
		my $pred	= $bridge->new_resource('http://www.mindswap.org/~gtw/sparql#function');
		my $stream	= $bridge->get_statements( $subj, $pred, undef );
		my $st		= $stream->();
		my $obj		= $bridge->object( $st );
		my $func	= $bridge->literal_value( $obj );
	};
	
	my $impl	= do {
		my $pred	= $bridge->new_resource('http://www.mindswap.org/~gtw/sparql#source');
		my $stream	= $bridge->get_statements( $subj, $pred, undef );
		my $st		= $stream->();
		my $obj		= $bridge->object( $st );
		my $impl	= $bridge->uri_value( $obj );
	};
	
	my $resp	= $self->useragent->get( $impl );
	unless ($resp->is_success) {
		warn "No content available from $uri: " . $resp->status_line;
		return;
	}
	my $content	= $resp->content;
	
	if ($self->{options}{trusted_keys}) {
		my $gpg		= $self->{_gpg_obj} || new Crypt::GPG;
		$gpg->gpgbin('/sw/bin/gpg');
		$gpg->secretkey($self->{options}{secretkey} || $ENV{GPG_KEY} || '0xCAA8C82D');
		my $keyring	= exists($self->{options}{keyring})
					? $self->{options}{keyring}
					: File::Spec->catfile($ENV{HOME}, '.gnupg', 'pubring.gpg');
		$gpg->gpgopts("--lock-multiple --keyring " . $keyring);
		
		my $sigresp	= $self->useragent->get( "${impl}.asc" );
#		if (not $sigresp) {
#			throw RDF::Query::Error::ExecutionError -text => "Required signature not found: ${impl}.asc\n";
		if ($sigresp->is_success) {
			my $sig		= $sigresp->content;
			my $ok	= $self->_is_trusted( $gpg, $content, $sig, $self->{options}{trusted_keys} );
			unless ($ok) {
				throw RDF::Query::Error::ExecutionError -text => "Not a trusted signature";
			}
		} else {
			throw RDF::Query::Error::ExecutionError -text => "Could not retrieve required signature: ${uri}.asc";
			return;
		}
	}

	my ($rt, $cx)	= $self->new_javascript_engine(%args);
	my $r		= $cx->eval( $content );
	
#	die "Requested function URL does not match the function's URI" unless ($meta->{uri} eq $url);
	return sub {
		my $query	= shift;
		my $bridge	= shift;
		warn "Calling javascript function $func with: " . Dumper(\@_) if ($debug);
		my $value	= $cx->call( $func, @_ );
		warn "--> $value\n" if ($debug);
		return $value;
	};
}

sub _is_trusted {
	my $self	= shift;
	my $gpg		= shift;
	my $file	= shift;
	my $sigfile	= shift;
	my $trusted	= shift;
	
	my (undef, $sig)	= $gpg->verify($sigfile, $file);
	
	return 0 unless ($sig->validity eq 'GOOD');
	
	my $id		= $sig->keyid;
	
	my @keys	= $gpg->keydb($id);
	foreach my $key (@keys) {
		my $fp	= $key->{Fingerprint};
		$fp		=~ s/ //g;
		return 1 if (first { s/ //g; $_ eq $fp } @$trusted);
	}
	return 0;
}



=begin private

=item C<new_javascript_engine ()>

Returns a new JavaScript Runtime and Context object for running network FILTER
functions.

=end private

=cut

sub new_javascript_engine {
	my $self	= shift;
	my %args	= @_;
	my $bridge	= $args{bridge};
	
	my $rt		= JavaScript::Runtime->new();
	my $cx		= $rt->create_context();
	my $meta	= $bridge->meta;
	$cx->bind_function( 'warn' => sub { warn @_ if ($debug || $js_debug) } );
	$cx->bind_function( '_warn' => sub { warn @_ } );
	$cx->bind_function( 'makeTerm' => sub {
		my $term	= shift;
		my $lang	= shift;
		my $dt		= shift;
#		warn 'makeTerm: ' . Dumper($term);
		if (not blessed($term)) {
			my $node	= $bridge->new_literal( $term, $lang, $dt );
			return $node;
		} else {
			return $term;
		}
	} );
	
	my $toString	= sub {
		my $string	= $bridge->literal_value( @_ ) . '';
		return $string;
	};
	
	$cx->bind_class(
		name		=> 'RDFNode',
		constructor	=> sub {},
		'package'	=> $meta->{node},
		'methods'	=> {
						is_literal	=> sub { return $bridge->is_literal( $_[0] ) },
						is_resource	=> sub { return $bridge->is_resource( $_[0] ) },
						is_blank	=> sub { return $bridge->is_blank( $_[0] ) },
						toString	=> $toString,
					},
		ps			=> {
						literal_value			=> [sub { return $bridge->literal_value($_[0]) }],
						literal_datatype		=> [sub { return $bridge->literal_datatype($_[0]) }],
						literal_value_language	=> [sub { return $bridge->literal_value_language($_[0]) }],
						uri_value				=> [sub { return $bridge->uri_value($_[0]) }],
						blank_identifier		=> [sub { return $bridge->blank_identifier($_[0]) }],
					},
	);

	if ($meta->{literal} ne $meta->{node}) {
		$cx->bind_class(
			name		=> 'RDFLiteral',
			constructor	=> sub {},
			'package'	=> $bridge->meta->{literal},
			'methods'	=> {
							is_literal	=> sub { return 1 },
							is_resource	=> sub { return 0 },
							is_blank	=> sub { return 0 },
							toString	=> $toString,
						},
			ps			=> {
							literal_value			=> [sub { return $bridge->literal_value($_[0]) }],
							literal_datatype		=> [sub { return $bridge->literal_datatype($_[0]) }],
							literal_value_language	=> [sub { return $bridge->literal_value_language($_[0]) }],
						},
		);
#		$cx->eval( 'RDFLiteral.prototype.__proto__ = RDFNode.prototype;' );
	}
	if ($meta->{resource} ne $meta->{node}) {
		$cx->bind_class(
			name		=> 'RDFResource',
			constructor	=> sub {},
			'package'	=> $bridge->meta->{resource},
			'methods'	=> {
							is_literal	=> sub { return 0 },
							is_resource	=> sub { return 1 },
							is_blank	=> sub { return 0 },
							toString	=> $toString,
						},
			ps			=> {
							uri_value				=> [sub { return $bridge->uri_value($_[0]) }],
						},
		);
#		$cx->eval( 'RDFResource.prototype.__proto__ = RDFNode.prototype;' );
	}
	if ($meta->{blank} ne $meta->{node}) {
		$cx->bind_class(
			name		=> 'RDFBlank',
			constructor	=> sub {},
			'package'	=> $bridge->meta->{blank},
			'methods'	=> {
							is_literal	=> sub { return 0 },
							is_resource	=> sub { return 0 },
							is_blank	=> sub { return 1 },
							toString	=> $toString,
						},
			ps			=> {
							blank_identifier		=> [sub { return $bridge->blank_identifier($_[0]) }],
						},
		);
#		$cx->eval( 'RDFBlank.prototype.__proto__ = RDFNode.prototype;' );
	}
	
	
	return ($rt, $cx);
}

=item C<< add_hook_once ( $hook_uri, $function, $token ) >>

Calls C<< add_hook >> adding the supplied C<< $function >> only once based on
the C<< $token >> identifier. This may be useful if the only code that is able
to add a hook is called many times (in an extension function, for example).

=cut

sub add_hook_once {
	my $self	= shift;
	my $uri		= shift;
	my $code	= shift;
	my $token	= shift;
	unless ($self->{'hooks_once'}{ $token }++) {
		$self->add_hook( $uri, $code );
	}
}

=item C<< add_hook ( $hook_uri, $function ) >>

Associates the custom function C<$function> (a CODE reference) with the
RDF::Query code hook specified by C<$uri>. Each function that has been
associated with a particular hook will be called (in the order they were
registered as hooks) when the hook event occurs. See L</"Defined Hooks">
for more information.

=cut

sub add_hook {
	my $self	= shift;
	my $uri		= shift;
	my $code	= shift;
	if (ref($self)) {
		push(@{ $self->{'hooks'}{$uri} }, $code);
	} else {
		our %hooks;
		push(@{ $RDF::Query::hooks{ $uri } }, $code);
	}
}

=begin private

=item C<get_hooks ( $uri )>

If C<$uri> is associated with any query callback functions ("hooks"),
returns an ARRAY reference to the functions. If no hooks are associated
with C<$uri>, returns a reference to an empty array.

=end private

=cut

sub get_hooks {
	my $self	= shift;
	my $uri		= shift;
	my $func	= $self->{'hooks'}{$uri}
				|| $RDF::Query::hooks{ $uri }
				|| [];
	return $func;
}

=begin private

=item C<run_hook ( $uri, @args )>

Calls any query callback functions associated with C<$uri>. Each callback
is called with the query object as the first argument, followed by any
caller-supplied arguments from C<@args>.

=end private

=cut

sub run_hook {
	my $self	= shift;
	my $uri		= shift;
	my @args	= @_;
	my $hooks	= $self->get_hooks( $uri );
	foreach my $hook (@$hooks) {
		$hook->( $self, @args );
	}
}

=begin private

=item C<sort_rows ( $nodes, $parsed )>

Called by C<execute> to handle result forms including:
	* Sorting results
	* Distinct results
	* Limiting result count
	* Offset in result set
	
=end private

=cut

sub sort_rows {
	my $self	= shift;
	my $nodes	= shift;
	my $parsed	= shift;
	my $bridge	= $self->bridge;
	my $args		= $parsed->{options} || {};
	my $limit		= $args->{'limit'};
	my $unique		= $args->{'distinct'};
	my $orderby		= $args->{'orderby'};
	my $offset		= $args->{'offset'} || 0;
	my @variables	= $self->variables( $parsed );
	my %colmap		= map { $variables[$_] => $_ } (0 .. $#variables);
	
	if ($unique or $orderby or $offset or $limit) {
		_debug( 'sort_rows column map: ' . Dumper(\%colmap) ) if ($debug);
	}
	
	Carp::confess unless ($nodes);	# XXXassert
	
	if ($unique) {
		my %seen;
		my $old	= $nodes;
		$nodes	= sgrep {
			my $row	= $_;
			no warnings 'uninitialized';
			my $key	= join($;, map {$bridge->as_string( $_ )} map { $row->{$_} } @variables);
			return (not $seen{ $key }++);
		} $nodes;
		$nodes->_args->{distinct}++;
	}
	
	if ($orderby) {
		my $cols		= $args->{'orderby'};
		
		my ($req_sort, $actual_sort);
		eval {
			$req_sort	= join(',', map { $_->[1]->name => $_->[0] } @$cols);
			$actual_sort	= join(',', $nodes->sorted_by());
			if ($debug) {
				warn "stream is sorted by $actual_sort\n";
				warn "trying to sort by $req_sort\n";
			}
		};
		
		if (not($@) and substr($actual_sort, 0, length($req_sort)) eq $req_sort) {
			warn "Already sorted. Ignoring." if ($debug);
		} else {
	#		warn Dumper($data);
			my ($dir, $data)	= @{ $cols->[0] };
			if ($dir ne 'ASC' and $dir ne 'DESC') {
				warn "Direction of sort not recognized: $dir";
				$dir	= 'ASC';
			}
			
			my $col				= $data;
			my $colmap_value	= $colmap{$col};
			_debug( "ordering by $col" ) if ($debug);
			
			my @nodes;
			while (my $node = $nodes->()) {
				_debug( "node for sorting: " . Dumper($node) ) if ($debug);
				push(@nodes, $node);
			}
			
			no warnings 'numeric';
			@nodes	= map {
						my $bound	= $_;
						my $value	= $data->isa('RDF::Query::Algebra')
									? $data->evaluate( $self, $bridge, $bound )
									: ($data->isa('RDF::Query::Node::Variable'))
										? $bound->{ $data->name }
										: $data;
						[ $_, $value ]
					} @nodes;
			
			{
				local($RDF::Query::Node::Literal::LAZY_COMPARISONS)	= 1;
				use sort 'stable';
				@nodes	= sort { $a->[1] <=> $b->[1] } @nodes;
				@nodes	= reverse @nodes if ($dir eq 'DESC');
			}
			
			@nodes	= map { $_->[0] } @nodes;
	
	
			my $type	= $nodes->type;
			my $names	= [$nodes->binding_names];
			my $args	= $nodes->_args;
			my %sorting	= (sorted_by => [$col, $dir]);
			$nodes		= RDF::Trine::Iterator::Bindings->new( sub { shift(@nodes) }, $names, %$args, %sorting );
		}
	}
	
	if ($offset) {
		$nodes->() while ($offset--);
	}
	
	if (defined($limit)) {
		$nodes	= sgrep { if ($limit > 0) { $limit--; 1 } else { 0 } } $nodes;
	}
	
	return $nodes;
}

=begin private

=item C<parse_url ( $url, $named )>

Retrieve a remote file by URL, and parse RDF into the RDF store.
If $named is TRUE, associate all parsed triples with a named graph.

=end private

=cut
sub parse_url {
	my $self	= shift;
	my $url		= shift;
	my $named	= shift;
	my $bridge	= $self->bridge;
	
	$bridge->add_uri( $url, $named );
}

=begin private

=item C<variables ()>

Returns a list of the ordered variables the query is selecting.
	
=end private

=cut

sub variables {
	my $self	= shift;
	my $parsed	= shift || $self->parsed;
	my @vars	= map { $_->name } grep { $_->isa('RDF::Query::Node::Variable') } @{ $parsed->{'variables'} };
	return @vars;
}

=item C<parsed ()>

Returns the parse tree.

=cut

sub parsed {
	my $self	= shift;
	if (@_) {
		$self->{parsed}	= shift;
	}
	return $self->{parsed};
}

=item C<bridge ()>

Returns the model bridge of the default graph.

=cut

sub bridge {
	my $self	= shift;
	if (@_) {
		$self->{bridge}	= shift;
	}
	my $bridge	= $self->{bridge};
	unless (defined $bridge) {
		$bridge	= $self->get_bridge();
	}
	
	return $bridge;
}


=item C<< useragent >>

Returns the LWP::UserAgent object used for retrieving web content.

=cut

sub useragent {
	my $self	= shift;
	return $self->{useragent};
}


=item C<error ()>

Returns the last error the parser experienced.

=cut

sub error {
	my $self	= shift;
	if (blessed($self)) {
		return $self->{error};
	} else {
		our $_ERROR;
		return $_ERROR;
	}
}

=begin private

=item C<set_error ( $error )>

Sets the object's error variable.

=end private

=cut

sub set_error {
	my $self	= shift;
	my $error	= shift;
	if (blessed($self)) {
		$self->{error}	= $error;
	}
	our $_ERROR	= $error;
}

=begin private

=item C<clear_error ()>

Clears the object's error variable.

=end private

=cut

sub clear_error {
	my $self	= shift;
	if (blessed($self)) {
		$self->{error}	= undef;
	}
	our $_ERROR;
	undef $_ERROR;
}


=begin private

=item C<_debug_closure ( $code )>

Debugging function to print out a deparsed (textual) version of a closure.
	
=end private

=cut

sub _debug_closure {
	return unless ($debug > 1);
	my $closure	= shift;
	require B::Deparse;
	my $deparse	= B::Deparse->new("-p", "-sC");
	my $body	= $deparse->coderef2text($closure);
	warn "--- --- CLOSURE --- ---\n";
	Carp::cluck $body;
}

=begin private

=item C<_debug ( $message, $level, $trace )>

Debugging function to print out C<$message> at or above the specified debugging
C<$level>, with an optional stack C<$trace>.
	
=end private

=cut

sub _debug {
	my $mesg	= shift;
	my $level	= shift	|| 1;
	my $trace	= shift || 0;
	my ($package, $filename, $line, $sub, $hasargs, $wantarray, $evaltext, $is_require, $hints, $bitmask)	= caller(1);
	
	$sub		=~ s/^.*://;
	chomp($mesg);
	my $output	= join(' ', $mesg, 'at', $filename, $line); # . "\n";
	if ($debug >= $level) {
		carp $output;
		if ($trace) {
			unless ($filename =~ m/Redland/) {
				warn Carp::longmess();
			}
		}
	}
}


1;

__END__

=back

=head1 REQUIRES

=over 4

=item * L<RDF::Trine|RDF::Trine>

=item * L<DateTime|DateTime>

=item * L<DateTime::Format::W3CDTF|DateTime::Format::W3CDTF>

=item * L<Error|Error>

=item * L<I18N::LangTags|I18N::LangTags>

=item * L<JSON|JSON>

=item * L<List::Util|List::Util>

=item * L<List::MoreUtils|List::MoreUtils>

=item * L<LWP|LWP>

=item * L<Parse::RecDescent|Parse::RecDescent>

=item * L<Scalar::Util|Scalar::Util>

=item * L<Set::Scalar|Set::Scalar>

=item * L<Storable|Storable>

=item * L<RDF::Redland|RDF::Redland> or L<RDF::Core|RDF::Core> for optional model support.

=back

=head1 DEFINED HOOKS

The following hook URIs are defined and may be used to extend the query engine
functionality using the C<< add_hook >> method:

=over 4

=item http://kasei.us/code/rdf-query/hooks/post-create-model

Called after loading all external files to a temporary model in queries that
use FROM and FROM NAMED.

Args: ( $query, $bridge )

C<$query> is the RDF::Query object.
C<$bridge> is the model bridge (RDF::Query::Model::*) object.

=item http://kasei.us/code/rdf-query/hooks/post-execute

Called immediately before returning a result iterator from the execute method.

Args: ( $query, $bridge, $iterator )

C<$query> is the RDF::Query object.
C<$bridge> is the model bridge (RDF::Query::Model::*) object.
C<$iterator> is a RDF::Trine::Iterator object.

=back

=head1 AUTHOR

 Gregory Todd Williams <greg@evilfunhouse.com>

=cut<|MERGE_RESOLUTION|>--- conflicted
+++ resolved
@@ -103,21 +103,14 @@
 use DateTime::Format::W3CDTF;
 use RDF::Trine::Iterator qw(sgrep smap swatch);
 
-<<<<<<< HEAD
 require RDF::Query::Functions;	# (needs to happen at runtime because some of the functions rely on RDF::Query being fully loaded (to call add_hook(), for example))
 								# all the built-in functions including:
-=======
-require RDF::Query::Functions;	# all the built-in functions including:
->>>>>>> 73d1d404
 								#     datatype casting, language ops, logical ops,
 								#     numeric ops, datetime ops, and node type testing
 								# also, custom functions including:
 								#     jena:sha1sum, jena:now, jena:langeq, jena:listMember
 								#     ldodds:Distance, kasei:warn
-<<<<<<< HEAD
-=======
 use RDF::Query::Expression;
->>>>>>> 73d1d404
 use RDF::Query::Algebra;
 use RDF::Query::Node;
 use RDF::Query::Parser::RDQL;
@@ -1193,7 +1186,7 @@
 sub get_hooks {
 	my $self	= shift;
 	my $uri		= shift;
-	my $func	= $self->{'hooks'}{$uri}
+	my $func	= $self->{'hooks'}{ $uri }
 				|| $RDF::Query::hooks{ $uri }
 				|| [];
 	return $func;
